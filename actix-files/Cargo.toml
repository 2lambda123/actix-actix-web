--- conflicted
+++ resolved
@@ -43,11 +43,6 @@
 
 [dev-dependencies]
 actix-rt = "2.2"
-<<<<<<< HEAD
-actix-web = "4.0.0-beta.10"
-actix-test = "0.1.0-beta.5"
-tempfile = "3.2"
-=======
 actix-web = "4.0.0-beta.11"
 actix-test = "0.1.0-beta.7"
->>>>>>> bed72d9b
+tempfile = "3.2"