//! Static file serving for Actix Web.
//!
//! Provides a non-blocking service for serving static files from disk.
//!
//! # Example
//! ```
//! use actix_web::App;
//! use actix_files::Files;
//!
//! let app = App::new()
//!     .service(Files::new("/static", ".").prefer_utf8(true));
//! ```

#![deny(rust_2018_idioms)]
#![warn(missing_docs, missing_debug_implementations)]

use actix_service::boxed::{BoxService, BoxServiceFactory};
use actix_web::{
    dev::{RequestHead, ServiceRequest, ServiceResponse},
    error::Error,
    http::header::DispositionType,
};
use mime_guess::from_ext;
use std::path::Path;

mod chunked;
mod directory;
mod encoding;
mod error;
mod files;
mod named;
mod path_buf;
mod range;
mod service;

pub use crate::chunked::ChunkedReadFile;
pub use crate::directory::Directory;
pub use crate::files::Files;
pub use crate::named::NamedFile;
pub use crate::range::HttpRange;
pub use crate::service::FilesService;

use self::directory::{directory_listing, DirectoryRenderer};
use self::error::FilesError;
use self::path_buf::PathBufWrap;

type HttpService = BoxService<ServiceRequest, ServiceResponse, Error>;
type HttpNewService = BoxServiceFactory<(), ServiceRequest, ServiceResponse, Error, ()>;

/// Return the MIME type associated with a filename extension (case-insensitive).
/// If `ext` is empty or no associated type for the extension was found, returns
/// the type `application/octet-stream`.
#[inline]
pub fn file_extension_to_mime(ext: &str) -> mime::Mime {
    from_ext(ext).first_or_octet_stream()
}

type MimeOverride = dyn Fn(&mime::Name<'_>) -> DispositionType;

type PathFilter = dyn Fn(&Path, &RequestHead) -> bool;

#[cfg(test)]
mod tests {
    use std::{
        fs::{self},
        ops::Add,
        time::{Duration, SystemTime},
    };

    use actix_service::ServiceFactory;
    use actix_web::{
        guard,
        http::{
            header::{self, ContentDisposition, DispositionParam, DispositionType},
            Method, StatusCode,
        },
        middleware::Compress,
        test::{self, TestRequest},
        web::{self, Bytes},
        App, HttpResponse, Responder,
    };

    use super::*;

<<<<<<< HEAD
    use crate::named::File;

    #[actix_rt::test]
=======
    #[actix_web::test]
>>>>>>> 37f2bf56
    async fn test_file_extension_to_mime() {
        let m = file_extension_to_mime("");
        assert_eq!(m, mime::APPLICATION_OCTET_STREAM);

        let m = file_extension_to_mime("jpg");
        assert_eq!(m, mime::IMAGE_JPEG);

        let m = file_extension_to_mime("invalid extension!!");
        assert_eq!(m, mime::APPLICATION_OCTET_STREAM);

        let m = file_extension_to_mime("");
        assert_eq!(m, mime::APPLICATION_OCTET_STREAM);
    }

    #[actix_rt::test]
    async fn test_if_modified_since_without_if_none_match() {
        let file = NamedFile::open_async("Cargo.toml").await.unwrap();
        let since = header::HttpDate::from(SystemTime::now().add(Duration::from_secs(60)));

        let req = TestRequest::default()
            .insert_header((header::IF_MODIFIED_SINCE, since))
            .to_http_request();
        let resp = file.respond_to(&req).await.unwrap();
        assert_eq!(resp.status(), StatusCode::NOT_MODIFIED);
    }

    #[actix_rt::test]
    async fn test_if_modified_since_without_if_none_match_same() {
        let file = NamedFile::open_async("Cargo.toml").await.unwrap();
        let since = file.last_modified().unwrap();

        let req = TestRequest::default()
            .insert_header((header::IF_MODIFIED_SINCE, since))
            .to_http_request();
        let resp = file.respond_to(&req).await.unwrap();
        assert_eq!(resp.status(), StatusCode::NOT_MODIFIED);
    }

    #[actix_rt::test]
    async fn test_if_modified_since_with_if_none_match() {
        let file = NamedFile::open_async("Cargo.toml").await.unwrap();
        let since = header::HttpDate::from(SystemTime::now().add(Duration::from_secs(60)));

        let req = TestRequest::default()
            .insert_header((header::IF_NONE_MATCH, "miss_etag"))
            .insert_header((header::IF_MODIFIED_SINCE, since))
            .to_http_request();
        let resp = file.respond_to(&req).await.unwrap();
        assert_ne!(resp.status(), StatusCode::NOT_MODIFIED);
    }

    #[actix_rt::test]
    async fn test_if_unmodified_since() {
        let file = NamedFile::open_async("Cargo.toml").await.unwrap();
        let since = file.last_modified().unwrap();

        let req = TestRequest::default()
            .insert_header((header::IF_UNMODIFIED_SINCE, since))
            .to_http_request();
        let resp = file.respond_to(&req).await.unwrap();
        assert_eq!(resp.status(), StatusCode::OK);
    }

    #[actix_rt::test]
    async fn test_if_unmodified_since_failed() {
        let file = NamedFile::open_async("Cargo.toml").await.unwrap();
        let since = header::HttpDate::from(SystemTime::UNIX_EPOCH);

        let req = TestRequest::default()
            .insert_header((header::IF_UNMODIFIED_SINCE, since))
            .to_http_request();
        let resp = file.respond_to(&req).await.unwrap();
        assert_eq!(resp.status(), StatusCode::PRECONDITION_FAILED);
    }

    #[actix_rt::test]
    async fn test_named_file_text() {
        assert!(NamedFile::open_async("test--").await.is_err());
        let mut file = NamedFile::open_async("Cargo.toml").await.unwrap();
        {
            file.file();
            let _f: &File = &file;
        }
        {
            let _f: &mut File = &mut file;
        }

        let req = TestRequest::default().to_http_request();
        let resp = file.respond_to(&req).await.unwrap();
        assert_eq!(
            resp.headers().get(header::CONTENT_TYPE).unwrap(),
            "text/x-toml"
        );
        assert_eq!(
            resp.headers().get(header::CONTENT_DISPOSITION).unwrap(),
            "inline; filename=\"Cargo.toml\""
        );
    }

    #[actix_rt::test]
    async fn test_named_file_content_disposition() {
        assert!(NamedFile::open_async("test--").await.is_err());
        let mut file = NamedFile::open_async("Cargo.toml").await.unwrap();
        {
            file.file();
            let _f: &File = &file;
        }
        {
            let _f: &mut File = &mut file;
        }

        let req = TestRequest::default().to_http_request();
        let resp = file.respond_to(&req).await.unwrap();
        assert_eq!(
            resp.headers().get(header::CONTENT_DISPOSITION).unwrap(),
            "inline; filename=\"Cargo.toml\""
        );

        let file = NamedFile::open_async("Cargo.toml")
            .await
            .unwrap()
            .disable_content_disposition();
        let req = TestRequest::default().to_http_request();
        let resp = file.respond_to(&req).await.unwrap();
        assert!(resp.headers().get(header::CONTENT_DISPOSITION).is_none());
    }

    #[actix_rt::test]
    async fn test_named_file_non_ascii_file_name() {
        let file = {
            #[cfg(feature = "io-uring")]
            {
                crate::named::File::open("Cargo.toml").await.unwrap()
            }

            #[cfg(not(feature = "io-uring"))]
            {
                crate::named::File::open("Cargo.toml").unwrap()
            }
        };

        let mut file = NamedFile::from_file(file, "貨物.toml").unwrap();
        {
            file.file();
            let _f: &File = &file;
        }
        {
            let _f: &mut File = &mut file;
        }

        let req = TestRequest::default().to_http_request();
        let resp = file.respond_to(&req).await.unwrap();
        assert_eq!(
            resp.headers().get(header::CONTENT_TYPE).unwrap(),
            "text/x-toml"
        );
        assert_eq!(
            resp.headers().get(header::CONTENT_DISPOSITION).unwrap(),
            "inline; filename=\"貨物.toml\"; filename*=UTF-8''%E8%B2%A8%E7%89%A9.toml"
        );
    }

    #[actix_rt::test]
    async fn test_named_file_set_content_type() {
        let mut file = NamedFile::open_async("Cargo.toml")
            .await
            .unwrap()
            .set_content_type(mime::TEXT_XML);
        {
            file.file();
            let _f: &File = &file;
        }
        {
            let _f: &mut File = &mut file;
        }

        let req = TestRequest::default().to_http_request();
        let resp = file.respond_to(&req).await.unwrap();
        assert_eq!(
            resp.headers().get(header::CONTENT_TYPE).unwrap(),
            "text/xml"
        );
        assert_eq!(
            resp.headers().get(header::CONTENT_DISPOSITION).unwrap(),
            "inline; filename=\"Cargo.toml\""
        );
    }

    #[actix_rt::test]
    async fn test_named_file_image() {
        let mut file = NamedFile::open_async("tests/test.png").await.unwrap();
        {
            file.file();
            let _f: &File = &file;
        }
        {
            let _f: &mut File = &mut file;
        }

        let req = TestRequest::default().to_http_request();
        let resp = file.respond_to(&req).await.unwrap();
        assert_eq!(
            resp.headers().get(header::CONTENT_TYPE).unwrap(),
            "image/png"
        );
        assert_eq!(
            resp.headers().get(header::CONTENT_DISPOSITION).unwrap(),
            "inline; filename=\"test.png\""
        );
    }

    #[actix_rt::test]
    async fn test_named_file_javascript() {
        let file = NamedFile::open_async("tests/test.js").await.unwrap();

        let req = TestRequest::default().to_http_request();
        let resp = file.respond_to(&req).await.unwrap();
        assert_eq!(
            resp.headers().get(header::CONTENT_TYPE).unwrap(),
            "application/javascript"
        );
        assert_eq!(
            resp.headers().get(header::CONTENT_DISPOSITION).unwrap(),
            "inline; filename=\"test.js\""
        );
    }

    #[actix_rt::test]
    async fn test_named_file_image_attachment() {
        let cd = ContentDisposition {
            disposition: DispositionType::Attachment,
            parameters: vec![DispositionParam::Filename(String::from("test.png"))],
        };
        let mut file = NamedFile::open_async("tests/test.png")
            .await
            .unwrap()
            .set_content_disposition(cd);
        {
            file.file();
            let _f: &File = &file;
        }
        {
            let _f: &mut File = &mut file;
        }

        let req = TestRequest::default().to_http_request();
        let resp = file.respond_to(&req).await.unwrap();
        assert_eq!(
            resp.headers().get(header::CONTENT_TYPE).unwrap(),
            "image/png"
        );
        assert_eq!(
            resp.headers().get(header::CONTENT_DISPOSITION).unwrap(),
            "attachment; filename=\"test.png\""
        );
    }

    #[actix_rt::test]
    async fn test_named_file_binary() {
        let mut file = NamedFile::open_async("tests/test.binary").await.unwrap();
        {
            file.file();
            let _f: &File = &file;
        }
        {
            let _f: &mut File = &mut file;
        }

        let req = TestRequest::default().to_http_request();
        let resp = file.respond_to(&req).await.unwrap();
        assert_eq!(
            resp.headers().get(header::CONTENT_TYPE).unwrap(),
            "application/octet-stream"
        );
        assert_eq!(
            resp.headers().get(header::CONTENT_DISPOSITION).unwrap(),
            "attachment; filename=\"test.binary\""
        );
    }

    #[actix_rt::test]
    async fn test_named_file_status_code_text() {
        let mut file = NamedFile::open_async("Cargo.toml")
            .await
            .unwrap()
            .set_status_code(StatusCode::NOT_FOUND);
        {
            file.file();
            let _f: &File = &file;
        }
        {
            let _f: &mut File = &mut file;
        }

        let req = TestRequest::default().to_http_request();
        let resp = file.respond_to(&req).await.unwrap();
        assert_eq!(
            resp.headers().get(header::CONTENT_TYPE).unwrap(),
            "text/x-toml"
        );
        assert_eq!(
            resp.headers().get(header::CONTENT_DISPOSITION).unwrap(),
            "inline; filename=\"Cargo.toml\""
        );
        assert_eq!(resp.status(), StatusCode::NOT_FOUND);
    }

    #[actix_rt::test]
    async fn test_mime_override() {
        fn all_attachment(_: &mime::Name<'_>) -> DispositionType {
            DispositionType::Attachment
        }

        let srv = test::init_service(
            App::new().service(
                Files::new("/", ".")
                    .mime_override(all_attachment)
                    .index_file("Cargo.toml"),
            ),
        )
        .await;

        let request = TestRequest::get().uri("/").to_request();
        let response = test::call_service(&srv, request).await;
        assert_eq!(response.status(), StatusCode::OK);

        let content_disposition = response
            .headers()
            .get(header::CONTENT_DISPOSITION)
            .expect("To have CONTENT_DISPOSITION");
        let content_disposition = content_disposition
            .to_str()
            .expect("Convert CONTENT_DISPOSITION to str");
        assert_eq!(content_disposition, "attachment; filename=\"Cargo.toml\"");
    }

    #[actix_rt::test]
    async fn test_named_file_ranges_status_code() {
        let srv = test::init_service(
            App::new().service(Files::new("/test", ".").index_file("Cargo.toml")),
        )
        .await;

        // Valid range header
        let request = TestRequest::get()
            .uri("/t%65st/Cargo.toml")
            .insert_header((header::RANGE, "bytes=10-20"))
            .to_request();
        let response = test::call_service(&srv, request).await;
        assert_eq!(response.status(), StatusCode::PARTIAL_CONTENT);

        // Invalid range header
        let request = TestRequest::get()
            .uri("/t%65st/Cargo.toml")
            .insert_header((header::RANGE, "bytes=1-0"))
            .to_request();
        let response = test::call_service(&srv, request).await;

        assert_eq!(response.status(), StatusCode::RANGE_NOT_SATISFIABLE);
    }

    #[actix_rt::test]
    async fn test_named_file_content_range_headers() {
        let srv = actix_test::start(|| App::new().service(Files::new("/", ".")));

        // Valid range header
        let response = srv
            .get("/tests/test.binary")
            .insert_header((header::RANGE, "bytes=10-20"))
            .send()
            .await
            .unwrap();
        let content_range = response.headers().get(header::CONTENT_RANGE).unwrap();
        assert_eq!(content_range.to_str().unwrap(), "bytes 10-20/100");

        // Invalid range header
        let response = srv
            .get("/tests/test.binary")
            .insert_header((header::RANGE, "bytes=10-5"))
            .send()
            .await
            .unwrap();
        let content_range = response.headers().get(header::CONTENT_RANGE).unwrap();
        assert_eq!(content_range.to_str().unwrap(), "bytes */100");
    }

    #[actix_rt::test]
    async fn test_named_file_content_length_headers() {
        let srv = actix_test::start(|| App::new().service(Files::new("/", ".")));

        // Valid range header
        let response = srv
            .get("/tests/test.binary")
            .insert_header((header::RANGE, "bytes=10-20"))
            .send()
            .await
            .unwrap();
        let content_length = response.headers().get(header::CONTENT_LENGTH).unwrap();
        assert_eq!(content_length.to_str().unwrap(), "11");

        // Valid range header, starting from 0
        let response = srv
            .get("/tests/test.binary")
            .insert_header((header::RANGE, "bytes=0-20"))
            .send()
            .await
            .unwrap();
        let content_length = response.headers().get(header::CONTENT_LENGTH).unwrap();
        assert_eq!(content_length.to_str().unwrap(), "21");

        // Without range header
        let mut response = srv.get("/tests/test.binary").send().await.unwrap();
        let content_length = response.headers().get(header::CONTENT_LENGTH).unwrap();
        assert_eq!(content_length.to_str().unwrap(), "100");

        // Should be no transfer-encoding
        let transfer_encoding = response.headers().get(header::TRANSFER_ENCODING);
        assert!(transfer_encoding.is_none());

        // Check file contents
        let bytes = response.body().await.unwrap();
        let data = web::Bytes::from(fs::read("tests/test.binary").unwrap());
        assert_eq!(bytes, data);
    }

    #[actix_rt::test]
    async fn test_head_content_length_headers() {
        let srv = actix_test::start(|| App::new().service(Files::new("/", ".")));

        let response = srv.head("/tests/test.binary").send().await.unwrap();

        let content_length = response
            .headers()
            .get(header::CONTENT_LENGTH)
            .unwrap()
            .to_str()
            .unwrap();

        assert_eq!(content_length, "100");
    }

    #[actix_rt::test]
    async fn test_static_files_with_spaces() {
        let srv = test::init_service(
            App::new().service(Files::new("/", ".").index_file("Cargo.toml")),
        )
        .await;
        let request = TestRequest::get()
            .uri("/tests/test%20space.binary")
            .to_request();
        let response = test::call_service(&srv, request).await;
        assert_eq!(response.status(), StatusCode::OK);

        let bytes = test::read_body(response).await;
        let data = web::Bytes::from(fs::read("tests/test space.binary").unwrap());
        assert_eq!(bytes, data);
    }

    #[actix_rt::test]
    async fn test_files_not_allowed() {
        let srv = test::init_service(App::new().service(Files::new("/", "."))).await;

        let req = TestRequest::default()
            .uri("/Cargo.toml")
            .method(Method::POST)
            .to_request();

        let resp = test::call_service(&srv, req).await;
        assert_eq!(resp.status(), StatusCode::METHOD_NOT_ALLOWED);

        let srv = test::init_service(App::new().service(Files::new("/", "."))).await;
        let req = TestRequest::default()
            .method(Method::PUT)
            .uri("/Cargo.toml")
            .to_request();
        let resp = test::call_service(&srv, req).await;
        assert_eq!(resp.status(), StatusCode::METHOD_NOT_ALLOWED);
    }

    #[actix_rt::test]
    async fn test_files_guards() {
        let srv = test::init_service(
            App::new().service(Files::new("/", ".").method_guard(guard::Post())),
        )
        .await;

        let req = TestRequest::default()
            .uri("/Cargo.toml")
            .method(Method::POST)
            .to_request();

        let resp = test::call_service(&srv, req).await;
        assert_eq!(resp.status(), StatusCode::OK);
    }

    #[actix_rt::test]
    async fn test_named_file_content_encoding() {
        let srv = test::init_service(App::new().wrap(Compress::default()).service(
            web::resource("/").to(|| async {
                NamedFile::open_async("Cargo.toml")
                    .await
                    .unwrap()
                    .set_content_encoding(header::ContentEncoding::Identity)
            }),
        ))
        .await;

        let request = TestRequest::get()
            .uri("/")
            .insert_header((header::ACCEPT_ENCODING, "gzip"))
            .to_request();
        let res = test::call_service(&srv, request).await;
        assert_eq!(res.status(), StatusCode::OK);
        assert!(!res.headers().contains_key(header::CONTENT_ENCODING));
    }

    #[actix_rt::test]
    async fn test_named_file_content_encoding_gzip() {
        let srv = test::init_service(App::new().wrap(Compress::default()).service(
            web::resource("/").to(|| async {
                NamedFile::open_async("Cargo.toml")
                    .await
                    .unwrap()
                    .set_content_encoding(header::ContentEncoding::Gzip)
            }),
        ))
        .await;

        let request = TestRequest::get()
            .uri("/")
            .insert_header((header::ACCEPT_ENCODING, "gzip"))
            .to_request();
        let res = test::call_service(&srv, request).await;
        assert_eq!(res.status(), StatusCode::OK);
        assert_eq!(
            res.headers()
                .get(header::CONTENT_ENCODING)
                .unwrap()
                .to_str()
                .unwrap(),
            "gzip"
        );
    }

    #[actix_rt::test]
    async fn test_named_file_allowed_method() {
        let req = TestRequest::default().method(Method::GET).to_http_request();
        let file = NamedFile::open_async("Cargo.toml").await.unwrap();
        let resp = file.respond_to(&req).await.unwrap();
        assert_eq!(resp.status(), StatusCode::OK);
    }

    #[actix_rt::test]
    async fn test_static_files() {
        let srv =
            test::init_service(App::new().service(Files::new("/", ".").show_files_listing()))
                .await;
        let req = TestRequest::with_uri("/missing").to_request();

        let resp = test::call_service(&srv, req).await;
        assert_eq!(resp.status(), StatusCode::NOT_FOUND);

        let srv = test::init_service(App::new().service(Files::new("/", "."))).await;

        let req = TestRequest::default().to_request();
        let resp = test::call_service(&srv, req).await;
        assert_eq!(resp.status(), StatusCode::NOT_FOUND);

        let srv =
            test::init_service(App::new().service(Files::new("/", ".").show_files_listing()))
                .await;
        let req = TestRequest::with_uri("/tests").to_request();
        let resp = test::call_service(&srv, req).await;
        assert_eq!(
            resp.headers().get(header::CONTENT_TYPE).unwrap(),
            "text/html; charset=utf-8"
        );

        let bytes = test::read_body(resp).await;
        assert!(format!("{:?}", bytes).contains("/tests/test.png"));
    }

    #[actix_rt::test]
    async fn test_redirect_to_slash_directory() {
        // should not redirect if no index and files listing is disabled
        let srv = test::init_service(
            App::new().service(Files::new("/", ".").redirect_to_slash_directory()),
        )
        .await;
        let req = TestRequest::with_uri("/tests").to_request();
        let resp = test::call_service(&srv, req).await;
        assert_eq!(resp.status(), StatusCode::NOT_FOUND);

        // should redirect if index present
        let srv = test::init_service(
            App::new().service(
                Files::new("/", ".")
                    .index_file("test.png")
                    .redirect_to_slash_directory(),
            ),
        )
        .await;
        let req = TestRequest::with_uri("/tests").to_request();
        let resp = test::call_service(&srv, req).await;
        assert_eq!(resp.status(), StatusCode::FOUND);

        // should redirect if files listing is enabled
        let srv = test::init_service(
            App::new().service(
                Files::new("/", ".")
                    .show_files_listing()
                    .redirect_to_slash_directory(),
            ),
        )
        .await;
        let req = TestRequest::with_uri("/tests").to_request();
        let resp = test::call_service(&srv, req).await;
        assert_eq!(resp.status(), StatusCode::FOUND);

        // should not redirect if the path is wrong
        let req = TestRequest::with_uri("/not_existing").to_request();
        let resp = test::call_service(&srv, req).await;
        assert_eq!(resp.status(), StatusCode::NOT_FOUND);
    }

    #[actix_rt::test]
    async fn test_static_files_bad_directory() {
        let service = Files::new("/", "./missing").new_service(()).await.unwrap();

        let req = TestRequest::with_uri("/").to_srv_request();
        let resp = test::call_service(&service, req).await;

        assert_eq!(resp.status(), StatusCode::NOT_FOUND);
    }

    #[actix_rt::test]
    async fn test_default_handler_file_missing() {
        let st = Files::new("/", ".")
            .default_handler(|req: ServiceRequest| async {
                Ok(req.into_response(HttpResponse::Ok().body("default content")))
            })
            .new_service(())
            .await
            .unwrap();
        let req = TestRequest::with_uri("/missing").to_srv_request();
        let resp = test::call_service(&st, req).await;

        assert_eq!(resp.status(), StatusCode::OK);
        let bytes = test::read_body(resp).await;
        assert_eq!(bytes, web::Bytes::from_static(b"default content"));
    }

    #[actix_rt::test]
    async fn test_serve_index_nested() {
        let service = Files::new(".", ".")
            .index_file("lib.rs")
            .new_service(())
            .await
            .unwrap();

        let req = TestRequest::default().uri("/src").to_srv_request();
        let resp = test::call_service(&service, req).await;

        assert_eq!(resp.status(), StatusCode::OK);
        assert_eq!(
            resp.headers().get(header::CONTENT_TYPE).unwrap(),
            "text/x-rust"
        );
        assert_eq!(
            resp.headers().get(header::CONTENT_DISPOSITION).unwrap(),
            "inline; filename=\"lib.rs\""
        );
    }

    #[actix_rt::test]
    async fn integration_serve_index() {
        let srv = test::init_service(
            App::new().service(Files::new("test", ".").index_file("Cargo.toml")),
        )
        .await;

        let req = TestRequest::get().uri("/test").to_request();
        let res = test::call_service(&srv, req).await;
        assert_eq!(res.status(), StatusCode::OK);

        let bytes = test::read_body(res).await;

        let data = Bytes::from(fs::read("Cargo.toml").unwrap());
        assert_eq!(bytes, data);

        let req = TestRequest::get().uri("/test/").to_request();
        let res = test::call_service(&srv, req).await;
        assert_eq!(res.status(), StatusCode::OK);

        let bytes = test::read_body(res).await;
        let data = Bytes::from(fs::read("Cargo.toml").unwrap());
        assert_eq!(bytes, data);

        // nonexistent index file
        let req = TestRequest::get().uri("/test/unknown").to_request();
        let res = test::call_service(&srv, req).await;
        assert_eq!(res.status(), StatusCode::NOT_FOUND);

        let req = TestRequest::get().uri("/test/unknown/").to_request();
        let res = test::call_service(&srv, req).await;
        assert_eq!(res.status(), StatusCode::NOT_FOUND);
    }

    #[actix_rt::test]
    async fn integration_percent_encoded() {
        let srv = test::init_service(
            App::new().service(Files::new("test", ".").index_file("Cargo.toml")),
        )
        .await;

        let req = TestRequest::get().uri("/test/%43argo.toml").to_request();
        let res = test::call_service(&srv, req).await;
        assert_eq!(res.status(), StatusCode::OK);
    }

    #[actix_rt::test]
    async fn test_serve_named_file() {
        let factory = NamedFile::open_async("Cargo.toml").await.unwrap();
        let srv = test::init_service(App::new().service(factory)).await;

        let req = TestRequest::get().uri("/Cargo.toml").to_request();
        let res = test::call_service(&srv, req).await;
        assert_eq!(res.status(), StatusCode::OK);

        let bytes = test::read_body(res).await;
        let data = Bytes::from(fs::read("Cargo.toml").unwrap());
        assert_eq!(bytes, data);

        let req = TestRequest::get().uri("/test/unknown").to_request();
        let res = test::call_service(&srv, req).await;
        assert_eq!(res.status(), StatusCode::NOT_FOUND);
    }

    #[actix_rt::test]
    async fn test_serve_named_file_prefix() {
        let factory = NamedFile::open_async("Cargo.toml").await.unwrap();
        let srv =
            test::init_service(App::new().service(web::scope("/test").service(factory))).await;

        let req = TestRequest::get().uri("/test/Cargo.toml").to_request();
        let res = test::call_service(&srv, req).await;
        assert_eq!(res.status(), StatusCode::OK);

        let bytes = test::read_body(res).await;
        let data = Bytes::from(fs::read("Cargo.toml").unwrap());
        assert_eq!(bytes, data);

        let req = TestRequest::get().uri("/Cargo.toml").to_request();
        let res = test::call_service(&srv, req).await;
        assert_eq!(res.status(), StatusCode::NOT_FOUND);
    }

    #[actix_rt::test]
    async fn test_named_file_default_service() {
        let factory = NamedFile::open_async("Cargo.toml").await.unwrap();
        let srv = test::init_service(App::new().default_service(factory)).await;

        for route in ["/foobar", "/baz", "/"].iter() {
            let req = TestRequest::get().uri(route).to_request();
            let res = test::call_service(&srv, req).await;
            assert_eq!(res.status(), StatusCode::OK);

            let bytes = test::read_body(res).await;
            let data = Bytes::from(fs::read("Cargo.toml").unwrap());
            assert_eq!(bytes, data);
        }
    }

    #[actix_rt::test]
    async fn test_default_handler_named_file() {
        let factory = NamedFile::open_async("Cargo.toml").await.unwrap();
        let st = Files::new("/", ".")
            .default_handler(factory)
            .new_service(())
            .await
            .unwrap();
        let req = TestRequest::with_uri("/missing").to_srv_request();
        let resp = test::call_service(&st, req).await;

        assert_eq!(resp.status(), StatusCode::OK);
        let bytes = test::read_body(resp).await;
        let data = Bytes::from(fs::read("Cargo.toml").unwrap());
        assert_eq!(bytes, data);
    }

    #[actix_rt::test]
    async fn test_symlinks() {
        let srv = test::init_service(App::new().service(Files::new("test", "."))).await;

        let req = TestRequest::get()
            .uri("/test/tests/symlink-test.png")
            .to_request();
        let res = test::call_service(&srv, req).await;
        assert_eq!(res.status(), StatusCode::OK);
        assert_eq!(
            res.headers().get(header::CONTENT_DISPOSITION).unwrap(),
            "inline; filename=\"symlink-test.png\""
        );
    }

    #[actix_rt::test]
    async fn test_index_with_show_files_listing() {
        let service = Files::new(".", ".")
            .index_file("lib.rs")
            .show_files_listing()
            .new_service(())
            .await
            .unwrap();

        // Serve the index if exists
        let req = TestRequest::default().uri("/src").to_srv_request();
        let resp = test::call_service(&service, req).await;
        assert_eq!(resp.status(), StatusCode::OK);
        assert_eq!(
            resp.headers().get(header::CONTENT_TYPE).unwrap(),
            "text/x-rust"
        );

        // Show files listing, otherwise.
        let req = TestRequest::default().uri("/tests").to_srv_request();
        let resp = test::call_service(&service, req).await;
        assert_eq!(
            resp.headers().get(header::CONTENT_TYPE).unwrap(),
            "text/html; charset=utf-8"
        );
        let bytes = test::read_body(resp).await;
        assert!(format!("{:?}", bytes).contains("/tests/test.png"));
    }

    #[actix_rt::test]
    async fn test_path_filter() {
        // prevent searching subdirectories
        let st = Files::new("/", ".")
            .path_filter(|path, _| path.components().count() == 1)
            .new_service(())
            .await
            .unwrap();

        let req = TestRequest::with_uri("/Cargo.toml").to_srv_request();
        let resp = test::call_service(&st, req).await;
        assert_eq!(resp.status(), StatusCode::OK);

        let req = TestRequest::with_uri("/src/lib.rs").to_srv_request();
        let resp = test::call_service(&st, req).await;
        assert_eq!(resp.status(), StatusCode::NOT_FOUND);
    }

    #[actix_rt::test]
    async fn test_default_handler_filter() {
        let st = Files::new("/", ".")
            .default_handler(|req: ServiceRequest| async {
                Ok(req.into_response(HttpResponse::Ok().body("default content")))
            })
            .path_filter(|path, _| path.extension() == Some("png".as_ref()))
            .new_service(())
            .await
            .unwrap();
        let req = TestRequest::with_uri("/Cargo.toml").to_srv_request();
        let resp = test::call_service(&st, req).await;

        assert_eq!(resp.status(), StatusCode::OK);
        let bytes = test::read_body(resp).await;
        assert_eq!(bytes, web::Bytes::from_static(b"default content"));
    }
}<|MERGE_RESOLUTION|>--- conflicted
+++ resolved
@@ -82,13 +82,9 @@
 
     use super::*;
 
-<<<<<<< HEAD
     use crate::named::File;
 
-    #[actix_rt::test]
-=======
     #[actix_web::test]
->>>>>>> 37f2bf56
     async fn test_file_extension_to_mime() {
         let m = file_extension_to_mime("");
         assert_eq!(m, mime::APPLICATION_OCTET_STREAM);
