# Changes

## Unreleased - 2021-xx-xx
* `NamedFile` now implements `ServiceFactory` and `HttpServiceFactory` making it much more useful in routing. For example, it can be used directly as a default service. [#2135]
* For symbolic links, `Content-Disposition` header no longer shows the filename of the original file. [#2156]
* `Files::redirect_to_slash_directory()` now works as expected when used with `Files::show_files_listing()`. [#2225]
<<<<<<< HEAD
* `Files::show_files_listing()` can now be used with `Files::index_file()` to show files listing as a fallback when the index file is not found. [#2228]
=======
* `application/{javascript, json, wasm}` mime type now have `inline` disposition by default. [#2257]
>>>>>>> 532f7b99

[#2135]: https://github.com/actix/actix-web/pull/2135
[#2156]: https://github.com/actix/actix-web/pull/2156
[#2225]: https://github.com/actix/actix-web/pull/2225
<<<<<<< HEAD
[#2228]: https://github.com/actix/actix-web/pull/2228
=======
[#2257]: https://github.com/actix/actix-web/pull/2257
>>>>>>> 532f7b99


## 0.6.0-beta.4 - 2021-04-02
* No notable changes.

* Add support for `.guard` in `Files` to selectively filter `Files` services. [#2046]

[#2046]: https://github.com/actix/actix-web/pull/2046

## 0.6.0-beta.3 - 2021-03-09
* No notable changes.


## 0.6.0-beta.2 - 2021-02-10
* Fix If-Modified-Since and If-Unmodified-Since to not compare using sub-second timestamps. [#1887]
* Replace `v_htmlescape` with `askama_escape`. [#1953]

[#1887]: https://github.com/actix/actix-web/pull/1887
[#1953]: https://github.com/actix/actix-web/pull/1953


## 0.6.0-beta.1 - 2021-01-07
* `HttpRange::parse` now has its own error type.
* Update `bytes` to `1.0`. [#1813]

[#1813]: https://github.com/actix/actix-web/pull/1813


## 0.5.0 - 2020-12-26
* Optionally support hidden files/directories. [#1811]

[#1811]: https://github.com/actix/actix-web/pull/1811


## 0.4.1 - 2020-11-24
* Clarify order of parameters in `Files::new` and improve docs.


## 0.4.0 - 2020-10-06
* Add `Files::prefer_utf8` option that adds UTF-8 charset on certain response types. [#1714]

[#1714]: https://github.com/actix/actix-web/pull/1714


## 0.3.0 - 2020-09-11
* No significant changes from 0.3.0-beta.1.


## 0.3.0-beta.1 - 2020-07-15
* Update `v_htmlescape` to 0.10
* Update `actix-web` and `actix-http` dependencies to beta.1


## 0.3.0-alpha.1 - 2020-05-23
* Update `actix-web` and `actix-http` dependencies to alpha
* Fix some typos in the docs
* Bump minimum supported Rust version to 1.40
* Support sending Content-Length when Content-Range is specified [#1384]

[#1384]: https://github.com/actix/actix-web/pull/1384


## 0.2.1 - 2019-12-22
* Use the same format for file URLs regardless of platforms


## 0.2.0 - 2019-12-20
* Fix BodyEncoding trait import #1220


## 0.2.0-alpha.1 - 2019-12-07
* Migrate to `std::future`


## 0.1.7 - 2019-11-06
* Add an additional `filename*` param in the `Content-Disposition` header of
  `actix_files::NamedFile` to be more compatible. (#1151)

## 0.1.6 - 2019-10-14
* Add option to redirect to a slash-ended path `Files` #1132


## 0.1.5 - 2019-10-08
* Bump up `mime_guess` crate version to 2.0.1
* Bump up `percent-encoding` crate version to 2.1
* Allow user defined request guards for `Files` #1113


## 0.1.4 - 2019-07-20
* Allow to disable `Content-Disposition` header #686


## 0.1.3 - 2019-06-28
* Do not set `Content-Length` header, let actix-http set it #930


## 0.1.2 - 2019-06-13
* Content-Length is 0 for NamedFile HEAD request #914
* Fix ring dependency from actix-web default features for #741


## 0.1.1 - 2019-06-01
* Static files are incorrectly served as both chunked and with length #812


## 0.1.0 - 2019-05-25
* NamedFile last-modified check always fails due to nano-seconds in file modified date #820


## 0.1.0-beta.4 - 2019-05-12
* Update actix-web to beta.4


## 0.1.0-beta.1 - 2019-04-20
* Update actix-web to beta.1


## 0.1.0-alpha.6 - 2019-04-14
* Update actix-web to alpha6


## 0.1.0-alpha.4 - 2019-04-08
* Update actix-web to alpha4


## 0.1.0-alpha.2 - 2019-04-02
* Add default handler support


## 0.1.0-alpha.1 - 2019-03-28
* Initial impl<|MERGE_RESOLUTION|>--- conflicted
+++ resolved
@@ -4,20 +4,14 @@
 * `NamedFile` now implements `ServiceFactory` and `HttpServiceFactory` making it much more useful in routing. For example, it can be used directly as a default service. [#2135]
 * For symbolic links, `Content-Disposition` header no longer shows the filename of the original file. [#2156]
 * `Files::redirect_to_slash_directory()` now works as expected when used with `Files::show_files_listing()`. [#2225]
-<<<<<<< HEAD
+* `application/{javascript, json, wasm}` mime type now have `inline` disposition by default. [#2257]
 * `Files::show_files_listing()` can now be used with `Files::index_file()` to show files listing as a fallback when the index file is not found. [#2228]
-=======
-* `application/{javascript, json, wasm}` mime type now have `inline` disposition by default. [#2257]
->>>>>>> 532f7b99
 
 [#2135]: https://github.com/actix/actix-web/pull/2135
 [#2156]: https://github.com/actix/actix-web/pull/2156
 [#2225]: https://github.com/actix/actix-web/pull/2225
-<<<<<<< HEAD
+[#2257]: https://github.com/actix/actix-web/pull/2257
 [#2228]: https://github.com/actix/actix-web/pull/2228
-=======
-[#2257]: https://github.com/actix/actix-web/pull/2257
->>>>>>> 532f7b99
 
 
 ## 0.6.0-beta.4 - 2021-04-02
