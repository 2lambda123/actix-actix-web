--- conflicted
+++ resolved
@@ -74,15 +74,9 @@
 
 [dependencies]
 actix-codec = "0.4.0-beta.1"
-<<<<<<< HEAD
 actix-macros = "0.2.0"
 actix-router = "0.2.6"
 actix-rt = "2"
-=======
-actix-macros = "=0.2.0-beta.1"
-actix-router = "0.2.4"
-actix-rt = "=2.0.0-beta.2"
->>>>>>> 20cf0094
 actix-server = "2.0.0-beta.2"
 actix-service = "=2.0.0-beta.3"
 actix-utils = "3.0.0-beta.1"
