[package]
name = "actix-web"
version = "4.0.0-beta.20"
authors = ["Nikolay Kim <fafhrd91@gmail.com>"]
description = "Actix Web is a powerful, pragmatic, and extremely fast web framework for Rust"
keywords = ["actix", "http", "web", "framework", "async"]
categories = [
    "network-programming",
    "asynchronous",
    "web-programming::http-server",
    "web-programming::websocket"
]
homepage = "https://actix.rs"
repository = "https://github.com/actix/actix-web.git"
license = "MIT OR Apache-2.0"
edition = "2018"

[package.metadata.docs.rs]
# features that docs.rs will build with
features = ["openssl", "rustls", "compress-brotli", "compress-gzip", "compress-zstd", "cookies", "secure-cookies"]
rustdoc-args = ["--cfg", "docsrs"]

[lib]
name = "actix_web"
path = "src/lib.rs"

[workspace]
resolver = "2"
members = [
    ".",
    "actix-files",
    "actix-http-test",
    "actix-http",
    "actix-multipart",
    "actix-router",
    "actix-test",
    "actix-web-actors",
    "actix-web-codegen",
    "awc",
]

[features]
default = ["compress-brotli", "compress-gzip", "compress-zstd", "cookies"]

# Brotli algorithm content-encoding support
compress-brotli = ["actix-http/compress-brotli", "__compress"]
# Gzip and deflate algorithms content-encoding support
compress-gzip = ["actix-http/compress-gzip", "__compress"]
# Zstd algorithm content-encoding support
compress-zstd = ["actix-http/compress-zstd", "__compress"]

# support for cookies
cookies = ["cookie"]

# secure cookies feature
secure-cookies = ["cookie/secure"]

# openssl
openssl = ["actix-http/openssl", "actix-tls/accept", "actix-tls/openssl"]

# rustls
rustls = ["actix-http/rustls", "actix-tls/accept", "actix-tls/rustls"]

# Internal (PRIVATE!) features used to aid testing and checking feature status.
# Don't rely on these whatsoever. They may disappear at anytime.
__compress = []

# io-uring feature only avaiable for Linux OSes.
experimental-io-uring = ["actix-server/io-uring"]

[dependencies]
actix-codec = "0.4.1"
actix-macros = "0.2.3"
actix-rt = "2.6"
actix-server = "2.0.0-rc.4"
actix-service = "2.0.0"
actix-utils = "3.0.0"
actix-tls = { version = "3.0.0", default-features = false, optional = true }

actix-http = "3.0.0-beta.18"
actix-router = "0.5.0-rc.1"
actix-web-codegen = "0.5.0-rc.1"

ahash = "0.7"
bytes = "1"
cfg-if = "1"
cookie = { version = "0.16", features = ["percent-encode"], optional = true }
derive_more = "0.99.5"
encoding_rs = "0.8"
futures-core = { version = "0.3.7", default-features = false }
futures-util = { version = "0.3.7", default-features = false }
itoa = "1"
language-tags = "0.3"
once_cell = "1.5"
log = "0.4"
mime = "0.3"
pin-project-lite = "0.2.7"
regex = "1.4"
serde = { version = "1.0", features = ["derive"] }
serde_json = "1.0"
serde_urlencoded = "0.7"
smallvec = "1.6.1"
socket2 = "0.4.0"
time = { version = "0.3", default-features = false, features = ["formatting"] }
url = "2.1"

[dev-dependencies]
actix-files = "0.6.0-beta.14"
actix-test = { version = "0.1.0-beta.11", features = ["openssl", "rustls"] }
awc = { version = "3.0.0-beta.18", features = ["openssl"] }

<<<<<<< HEAD
brotli = "3.3"
=======
brotli2 = "0.3.2"
const-str = "0.3"
>>>>>>> 455d5c46
criterion = { version = "0.3", features = ["html_reports"] }
env_logger = "0.9"
flate2 = "1.0.13"
futures-util = { version = "0.3.7", default-features = false, features = ["std"] }
rand = "0.8"
rcgen = "0.8"
rustls-pemfile = "0.2"
static_assertions = "1"
tls-openssl = { package = "openssl", version = "0.10.9" }
tls-rustls = { package = "rustls", version = "0.20.0" }
zstd = "0.9"

[profile.dev]
# Disabling debug info speeds up builds a bunch and we don't rely on it for debugging that much.
debug = 0

[profile.release]
lto = true
opt-level = 3
codegen-units = 1

[patch.crates-io]
actix-files = { path = "actix-files" }
actix-http = { path = "actix-http" }
actix-http-test = { path = "actix-http-test" }
actix-multipart = { path = "actix-multipart" }
actix-router = { path = "actix-router" }
actix-test = { path = "actix-test" }
actix-web = { path = "." }
actix-web-actors = { path = "actix-web-actors" }
actix-web-codegen = { path = "actix-web-codegen" }
awc = { path = "awc" }

brotli = { path = "../rust-brotli" }

# uncomment for quick testing against local actix-net repo
# actix-service = { path = "../actix-net/actix-service" }
# actix-macros = { path = "../actix-net/actix-macros" }
# actix-rt = { path = "../actix-net/actix-rt" }
# actix-codec = { path = "../actix-net/actix-codec" }
# actix-utils = { path = "../actix-net/actix-utils" }
# actix-tls = { path = "../actix-net/actix-tls" }
# actix-server = { path = "../actix-net/actix-server" }

[[test]]
name = "test_server"
required-features = ["compress-brotli", "compress-gzip", "compress-zstd", "cookies"]

[[example]]
name = "basic"
required-features = ["compress-gzip"]

[[example]]
name = "uds"
required-features = ["compress-gzip"]

[[example]]
name = "on-connect"
required-features = []

[[bench]]
name = "server"
harness = false

[[bench]]
name = "service"
harness = false

[[bench]]
name = "responder"
harness = false<|MERGE_RESOLUTION|>--- conflicted
+++ resolved
@@ -109,12 +109,8 @@
 actix-test = { version = "0.1.0-beta.11", features = ["openssl", "rustls"] }
 awc = { version = "3.0.0-beta.18", features = ["openssl"] }
 
-<<<<<<< HEAD
-brotli = "3.3"
-=======
-brotli2 = "0.3.2"
+brotli2 = "0.3.3"
 const-str = "0.3"
->>>>>>> 455d5c46
 criterion = { version = "0.3", features = ["html_reports"] }
 env_logger = "0.9"
 flate2 = "1.0.13"
