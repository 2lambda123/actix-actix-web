# Changes

## Unreleased

- Add `TestServerConfig::rustls_0_23()` method for Rustls v0.23 support behind new `rustls-0_23` crate feature.
- Minimum supported Rust version (MSRV) is now 1.72.
<<<<<<< HEAD
- Add `TestServerConfig::rustls_0_23()` method for Rustls v0.23 support behind new `rustls-0_23` crate feature.
=======
- Various types from `awc`, such as `ClientRequest` and `ClientResponse`, are now re-exported.
>>>>>>> 2e63ff59

## 0.1.3

- Add `TestServerConfig::rustls_0_22()` method for Rustls v0.22 support behind new `rustls-0_22` crate feature.

## 0.1.2

- Add `TestServerConfig::rustls_021()` method for Rustls v0.21 support behind new `rustls-0_21` crate feature.
- Add `TestServerConfig::workers()` method.
- Add `rustls-0_20` crate feature, which the existing `rustls` feature now aliases.
- Minimum supported Rust version (MSRV) is now 1.68 due to transitive `time` dependency.

## 0.1.1

- Add `TestServerConfig::port()` setter method.
- Minimum supported Rust version (MSRV) is now 1.59 due to transitive `time` dependency.

## 0.1.0

- Minimum supported Rust version (MSRV) is now 1.57 due to transitive `time` dependency.

## 0.1.0-beta.13

- No significant changes since `0.1.0-beta.12`.

## 0.1.0-beta.12

- Rename `TestServerConfig::{client_timeout => client_request_timeout}`. [#2611]

[#2611]: https://github.com/actix/actix-web/pull/2611

## 0.1.0-beta.11

- Minimum supported Rust version (MSRV) is now 1.54.

## 0.1.0-beta.10

- No significant changes since `0.1.0-beta.9`.

## 0.1.0-beta.9

- Re-export `actix_http::body::to_bytes`. [#2518]
- Update `actix_web::test` re-exports. [#2518]

[#2518]: https://github.com/actix/actix-web/pull/2518

## 0.1.0-beta.8

- No significant changes since `0.1.0-beta.7`.

## 0.1.0-beta.7

- Fix compatibility with experimental `io-uring` feature of `actix-rt`. [#2408]

[#2408]: https://github.com/actix/actix-web/pull/2408

## 0.1.0-beta.6

- No significant changes from `0.1.0-beta.5`.

## 0.1.0-beta.5

- Updated rustls to v0.20. [#2414]
- Minimum supported Rust version (MSRV) is now 1.52.

[#2414]: https://github.com/actix/actix-web/pull/2414

## 0.1.0-beta.4

- Minimum supported Rust version (MSRV) is now 1.51.

## 0.1.0-beta.3

- No significant changes from `0.1.0-beta.2`.

## 0.1.0-beta.2

- No significant changes from `0.1.0-beta.1`.

## 0.1.0-beta.1

- Move integration testing structs from `actix-web`. [#2112]

[#2112]: https://github.com/actix/actix-web/pull/2112<|MERGE_RESOLUTION|>--- conflicted
+++ resolved
@@ -3,12 +3,8 @@
 ## Unreleased
 
 - Add `TestServerConfig::rustls_0_23()` method for Rustls v0.23 support behind new `rustls-0_23` crate feature.
+- Various types from `awc`, such as `ClientRequest` and `ClientResponse`, are now re-exported.
 - Minimum supported Rust version (MSRV) is now 1.72.
-<<<<<<< HEAD
-- Add `TestServerConfig::rustls_0_23()` method for Rustls v0.23 support behind new `rustls-0_23` crate feature.
-=======
-- Various types from `awc`, such as `ClientRequest` and `ClientResponse`, are now re-exported.
->>>>>>> 2e63ff59
 
 ## 0.1.3
 
