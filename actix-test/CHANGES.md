--- conflicted
+++ resolved
@@ -1,13 +1,9 @@
 # Changes
 
 ## Unreleased - 2022-xx-xx
-<<<<<<< HEAD
+
 - Minimum supported Rust version (MSRV) is now 1.59 due to transitive `time` dependency.
 - Ability to set port number in TestServerConfig
-=======
->>>>>>> fdfb3d45
-
-- Minimum supported Rust version (MSRV) is now 1.59 due to transitive `time` dependency.
 
 ## 0.1.0 - 2022-07-24
 
