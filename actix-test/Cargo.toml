--- conflicted
+++ resolved
@@ -29,11 +29,7 @@
 rustls-0_21 = ["tls-rustls-0_21", "actix-http/rustls-0_21", "awc/rustls-0_21"]
 # TLS via Rustls v0.22
 rustls-0_22 = ["tls-rustls-0_22", "actix-http/rustls-0_22", "awc/rustls-0_22-webpki-roots"]
-<<<<<<< HEAD
-# TLS via Rustls v0.22
-=======
 # TLS via Rustls v0.23
->>>>>>> 2e63ff59
 rustls-0_23 = ["tls-rustls-0_23", "actix-http/rustls-0_23", "awc/rustls-0_23-webpki-roots"]
 
 # TLS via OpenSSL
