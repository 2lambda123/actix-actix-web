--- conflicted
+++ resolved
@@ -1,12 +1,10 @@
 # Changes
 
 ## Unreleased - 2022-xx-xx
-<<<<<<< HEAD
-- Added `#[actix_web::routes]` macro to support multiple routes on one handler
+- Added `#[routes]` macro to support multiple paths for one handler. [#2718]
+- Minimum supported Rust version (MSRV) is now 1.57 due to transitive `time` dependency.
 
 [#2718]: https://github.com/actix/actix-web/pull/2718
-=======
-- Minimum supported Rust version (MSRV) is now 1.57 due to transitive `time` dependency.
 
 
 ## 4.0.1 - 2022-06-11
@@ -14,7 +12,6 @@
 - Minimum supported Rust version (MSRV) is now 1.56 due to transitive `hashbrown` dependency.
 
 [#2771]: https://github.com/actix/actix-web/pull/2771
->>>>>>> 8dbf7da8
 
 
 ## 4.0.0 - 2022-02-24
