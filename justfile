_list:
    @just --list

# Format workspace.
fmt:
    cargo +nightly fmt
    fd --hidden --type=file --extension=md --extension=yml --exec-batch npx -y prettier --write

# Downgrade dev-dependencies necessary to run MSRV checks/tests.
[private]
downgrade-for-msrv:
    cargo update -p=clap --precise=4.4.18

msrv := ```
    cargo metadata --format-version=1 \
    | jq -r 'first(.packages[] | select(.source == null and .rust_version)) | .rust_version' \
    | sed -E 's/^1\.([0-9]{2})$/1\.\1\.0/'
```
msrv_rustup := "+" + msrv

non_linux_all_features_list := ```
    cargo metadata --format-version=1 \
    | jq '.packages[] | select(.source == null) | .features | keys' \
    | jq -r --slurp \
        --arg exclusions "tokio-uring,io-uring,experimental-io-uring" \
        'add | unique | . - ($exclusions | split(",")) | join(",")'
```

all_crate_features := if os() == "linux" {
    "--all-features"
} else {
    "--features='" + non_linux_all_features_list + "'"
}

# Run Clippy over workspace.
clippy toolchain="":
    cargo {{ toolchain }} clippy --workspace --all-targets {{ all_crate_features }}

# Test workspace using MSRV.
test-msrv: downgrade-for-msrv (test msrv_rustup)

# Test workspace code.
test toolchain="":
    cargo {{ toolchain }} test --lib --tests -p=actix-web-codegen --all-features
    cargo {{ toolchain }} test --lib --tests -p=actix-multipart-derive --all-features
    cargo {{ toolchain }} nextest run -p=actix-router --no-default-features
    cargo {{ toolchain }} nextest run --workspace --exclude=actix-web-codegen --exclude=actix-multipart-derive {{ all_crate_features }} --filter-expr="not test(test_reading_deflate_encoding_large_random_rustls)"

# Test workspace docs.
test-docs toolchain="": && doc
    cargo {{ toolchain }} test --doc --workspace {{ all_crate_features }} --no-fail-fast -- --nocapture

# Test workspace.
test-all toolchain="": (test toolchain) (test-docs toolchain)

# Test workspace and generate Codecov coverage file.
test-coverage-codecov toolchain="":
    cargo {{ toolchain }} llvm-cov --workspace {{ all_crate_features }} --codecov --output-path codecov.json

# Test workspace and generate LCOV coverage file.
test-coverage-lcov toolchain="":
    cargo {{ toolchain }} llvm-cov --workspace {{ all_crate_features }} --lcov --output-path lcov.info

# Document crates in workspace.
doc *args:
    RUSTDOCFLAGS="--cfg=docsrs -Dwarnings" cargo +nightly doc --no-deps --workspace {{ all_crate_features }} {{ args }}

# Document crates in workspace and watch for changes.
doc-watch:
<<<<<<< HEAD
    RUSTDOCFLAGS="--cfg=docsrs" cargo +nightly doc --no-deps --workspace --features=rustls,openssl --open
    cargo watch -- RUSTDOCFLAGS="--cfg=docsrs" cargo +nightly doc --no-deps --workspace --features=rustls,openssl

# Check for unintentional external type exposure on all crates in workspace.
check-external-types-all toolchain="+nightly":
    #!/usr/bin/env bash
    set -euo pipefail
    exit=0
    for f in $(find . -mindepth 2 -maxdepth 2 -name Cargo.toml | grep -vE "\-codegen/|\-derive/|\-macros/"); do
        if ! just check-external-types-manifest "$f" {{toolchain}}; then exit=1; fi
        echo
        echo
    done
    exit $exit

# Check for unintentional external type exposure on all crates in workspace.
check-external-types-all-table toolchain="+nightly":
    #!/usr/bin/env bash
    set -euo pipefail
    for f in $(find . -mindepth 2 -maxdepth 2 -name Cargo.toml | grep -vE "\-codegen/|\-derive/|\-macros/"); do
        echo
        echo "Checking for $f"
        just check-external-types-manifest "$f" {{toolchain}} --output-format=markdown-table
    done

# Check for unintentional external type exposure on a crate.
check-external-types-manifest manifest_path toolchain="+nightly" *extra_args="":
    cargo {{toolchain}} check-external-types --manifest-path "{{manifest_path}}" {{extra_args}}
=======
    @just doc --open
    cargo watch -- just doc

# Update READMEs from crate root documentation.
update-readmes: && fmt
    cd ./actix-files && cargo rdme --force
    cd ./actix-router && cargo rdme --force
>>>>>>> 53086a90
<|MERGE_RESOLUTION|>--- conflicted
+++ resolved
@@ -67,9 +67,13 @@
 
 # Document crates in workspace and watch for changes.
 doc-watch:
-<<<<<<< HEAD
-    RUSTDOCFLAGS="--cfg=docsrs" cargo +nightly doc --no-deps --workspace --features=rustls,openssl --open
-    cargo watch -- RUSTDOCFLAGS="--cfg=docsrs" cargo +nightly doc --no-deps --workspace --features=rustls,openssl
+    @just doc --open
+    cargo watch -- just doc
+
+# Update READMEs from crate root documentation.
+update-readmes: && fmt
+    cd ./actix-files && cargo rdme --force
+    cd ./actix-router && cargo rdme --force
 
 # Check for unintentional external type exposure on all crates in workspace.
 check-external-types-all toolchain="+nightly":
@@ -95,13 +99,4 @@
 
 # Check for unintentional external type exposure on a crate.
 check-external-types-manifest manifest_path toolchain="+nightly" *extra_args="":
-    cargo {{toolchain}} check-external-types --manifest-path "{{manifest_path}}" {{extra_args}}
-=======
-    @just doc --open
-    cargo watch -- just doc
-
-# Update READMEs from crate root documentation.
-update-readmes: && fmt
-    cd ./actix-files && cargo rdme --force
-    cd ./actix-router && cargo rdme --force
->>>>>>> 53086a90
+    cargo {{toolchain}} check-external-types --manifest-path "{{manifest_path}}" {{extra_args}}