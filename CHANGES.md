# Changes

<<<<<<< HEAD
## [2.x.x] - 2020-01-xx

### Changed

* Update the `time` dependency to 0.2.2
=======
## [2.0.NEXT] - 2020-01-xx

### Changed

*  Use `sha-1` crate instead of unmaintained `sha1` crate
>>>>>>> bca41f8d

## [2.0.0] - 2019-12-25

### Changed

* Rename `HttpServer::start()` to `HttpServer::run()`

* Allow to gracefully stop test server via `TestServer::stop()`

* Allow to specify multi-patterns for resources

## [2.0.0-rc] - 2019-12-20

### Changed

* Move `BodyEncoding` to `dev` module #1220

* Allow to set `peer_addr` for TestRequest #1074

* Make web::Data deref to Arc<T> #1214

* Rename `App::register_data()` to `App::app_data()`

* `HttpRequest::app_data<T>()` returns `Option<&T>` instead of `Option<&Data<T>>`

### Fixed

* Fix `AppConfig::secure()` is always false. #1202


## [2.0.0-alpha.6] - 2019-12-15

### Fixed

* Fixed compilation with default features off

## [2.0.0-alpha.5] - 2019-12-13

### Added

* Add test server, `test::start()` and `test::start_with()`

## [2.0.0-alpha.4] - 2019-12-08

### Deleted

* Delete HttpServer::run(), it is not useful witht async/await

## [2.0.0-alpha.3] - 2019-12-07

### Changed

* Migrate to tokio 0.2


## [2.0.0-alpha.1] - 2019-11-22

### Changed

* Migrated to `std::future`

* Remove implementation of `Responder` for `()`. (#1167)


## [1.0.9] - 2019-11-14

### Added

* Add `Payload::into_inner` method and make stored `def::Payload` public. (#1110)

### Changed

* Support `Host` guards when the `Host` header is unset (e.g. HTTP/2 requests) (#1129)


## [1.0.8] - 2019-09-25

### Added

* Add `Scope::register_data` and `Resource::register_data` methods, parallel to
  `App::register_data`.

* Add `middleware::Condition` that conditionally enables another middleware

* Allow to re-construct `ServiceRequest` from `HttpRequest` and `Payload`

* Add `HttpServer::listen_uds` for ability to listen on UDS FD rather than path,
  which is useful for example with systemd.

### Changed

* Make UrlEncodedError::Overflow more informativve

* Use actix-testing for testing utils


## [1.0.7] - 2019-08-29

### Fixed

* Request Extensions leak #1062


## [1.0.6] - 2019-08-28

### Added

* Re-implement Host predicate (#989)

* Form immplements Responder, returning a `application/x-www-form-urlencoded` response

* Add `into_inner` to `Data`

* Add `test::TestRequest::set_form()` convenience method to automatically serialize data and set
  the header in test requests.

### Changed

* `Query` payload made `pub`. Allows user to pattern-match the payload.

* Enable `rust-tls` feature for client #1045

* Update serde_urlencoded to 0.6.1

* Update url to 2.1


## [1.0.5] - 2019-07-18

### Added

* Unix domain sockets (HttpServer::bind_uds) #92

* Actix now logs errors resulting in "internal server error" responses always, with the `error`
  logging level

### Fixed

* Restored logging of errors through the `Logger` middleware


## [1.0.4] - 2019-07-17

### Added

* Add `Responder` impl for `(T, StatusCode) where T: Responder`

* Allow to access app's resource map via
  `ServiceRequest::resource_map()` and `HttpRequest::resource_map()` methods.

### Changed

* Upgrade `rand` dependency version to 0.7


## [1.0.3] - 2019-06-28

### Added

* Support asynchronous data factories #850

### Changed

*  Use `encoding_rs` crate instead of unmaintained `encoding` crate


## [1.0.2] - 2019-06-17

### Changed

* Move cors middleware to `actix-cors` crate.

* Move identity middleware to `actix-identity` crate.


## [1.0.1] - 2019-06-17

### Added

* Add support for PathConfig #903

* Add `middleware::identity::RequestIdentity` trait to `get_identity` from `HttpMessage`.

### Changed

* Move cors middleware to `actix-cors` crate.

* Move identity middleware to `actix-identity` crate.

* Disable default feature `secure-cookies`.

* Allow to test an app that uses async actors #897

* Re-apply patch from #637 #894

### Fixed

* HttpRequest::url_for is broken with nested scopes #915


## [1.0.0] - 2019-06-05

### Added

* Add `Scope::configure()` method.

* Add `ServiceRequest::set_payload()` method.

* Add `test::TestRequest::set_json()` convenience method to automatically
  serialize data and set header in test requests.

* Add macros for head, options, trace, connect and patch http methods

### Changed

* Drop an unnecessary `Option<_>` indirection around `ServerBuilder` from `HttpServer`. #863

### Fixed

* Fix Logger request time format, and use rfc3339. #867

* Clear http requests pool on app service drop #860


## [1.0.0-rc] - 2019-05-18

### Add

* Add `Query<T>::from_query()` to extract parameters from a query string. #846
* `QueryConfig`, similar to `JsonConfig` for customizing error handling of query extractors.

### Changed

* `JsonConfig` is now `Send + Sync`, this implies that `error_handler` must be `Send + Sync` too.

### Fixed

* Codegen with parameters in the path only resolves the first registered endpoint #841


## [1.0.0-beta.4] - 2019-05-12

### Add

* Allow to set/override app data on scope level

### Changed

* `App::configure` take an `FnOnce` instead of `Fn`
* Upgrade actix-net crates


## [1.0.0-beta.3] - 2019-05-04

### Added

* Add helper function for executing futures `test::block_fn()`

### Changed

* Extractor configuration could be registered with `App::data()`
  or with `Resource::data()` #775

* Route data is unified with app data, `Route::data()` moved to resource
  level to `Resource::data()`

* CORS handling without headers #702

* Allow to construct `Data` instances to avoid double `Arc` for `Send + Sync` types.

### Fixed

* Fix `NormalizePath` middleware impl #806

### Deleted

* `App::data_factory()` is deleted.


## [1.0.0-beta.2] - 2019-04-24

### Added

* Add raw services support via `web::service()`

* Add helper functions for reading response body `test::read_body()`

* Add support for `remainder match` (i.e "/path/{tail}*")

* Extend `Responder` trait, allow to override status code and headers.

* Store visit and login timestamp in the identity cookie #502

### Changed

* `.to_async()` handler can return `Responder` type #792

### Fixed

* Fix async web::Data factory handling


## [1.0.0-beta.1] - 2019-04-20

### Added

* Add helper functions for reading test response body,
 `test::read_response()` and test::read_response_json()`

* Add `.peer_addr()` #744

* Add `NormalizePath` middleware

### Changed

* Rename `RouterConfig` to `ServiceConfig`

* Rename `test::call_success` to `test::call_service`

* Removed `ServiceRequest::from_parts()` as it is unsafe to create from parts.

* `CookieIdentityPolicy::max_age()` accepts value in seconds

### Fixed

* Fixed `TestRequest::app_data()`


## [1.0.0-alpha.6] - 2019-04-14

### Changed

* Allow to use any service as default service.

* Remove generic type for request payload, always use default.

* Removed `Decompress` middleware. Bytes, String, Json, Form extractors
  automatically decompress payload.

* Make extractor config type explicit. Add `FromRequest::Config` associated type.


## [1.0.0-alpha.5] - 2019-04-12

### Added

* Added async io `TestBuffer` for testing.

### Deleted

* Removed native-tls support


## [1.0.0-alpha.4] - 2019-04-08

### Added

* `App::configure()` allow to offload app configuration to different methods

* Added `URLPath` option for logger

* Added `ServiceRequest::app_data()`, returns `Data<T>`

* Added `ServiceFromRequest::app_data()`, returns `Data<T>`

### Changed

* `FromRequest` trait refactoring

* Move multipart support to actix-multipart crate

### Fixed

* Fix body propagation in Response::from_error. #760


## [1.0.0-alpha.3] - 2019-04-02

### Changed

* Renamed `TestRequest::to_service()` to `TestRequest::to_srv_request()`

* Renamed `TestRequest::to_response()` to `TestRequest::to_srv_response()`

* Removed `Deref` impls

### Removed

* Removed unused `actix_web::web::md()`


## [1.0.0-alpha.2] - 2019-03-29

### Added

* rustls support

### Changed

* use forked cookie

* multipart::Field renamed to MultipartField

## [1.0.0-alpha.1] - 2019-03-28

### Changed

* Complete architecture re-design.

* Return 405 response if no matching route found within resource #538<|MERGE_RESOLUTION|>--- conflicted
+++ resolved
@@ -1,18 +1,13 @@
 # Changes
 
-<<<<<<< HEAD
-## [2.x.x] - 2020-01-xx
-
-### Changed
-
-* Update the `time` dependency to 0.2.2
-=======
+
 ## [2.0.NEXT] - 2020-01-xx
 
 ### Changed
 
 *  Use `sha-1` crate instead of unmaintained `sha1` crate
->>>>>>> bca41f8d
+
+*  Update the `time` dependency to 0.2.2
 
 ## [2.0.0] - 2019-12-25
 
