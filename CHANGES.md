# Changes

## Unreleased - 2021-xx-xx
### Changed
<<<<<<< HEAD
- no longer requires `Scope` service body type to be boxed. [#2523]

[#2523]: https://github.com/actix/actix-web/pull/2523
=======
- No longer require `Resource` service body type to be boxed. [#2526]

[#2526]: https://github.com/actix/actix-web/pull/2526
>>>>>>> cd025f5c


## 4.0.0-beta.15 - 2021-12-17
### Added
- Method on `Responder` trait (`customize`) for customizing responders and `CustomizeResponder` struct. [#2510]
- Implement `Debug` for `DefaultHeaders`. [#2510]

### Changed
- Align `DefaultHeader` method terminology, deprecating previous methods. [#2510]
- Response service types in `ErrorHandlers` middleware now use `ServiceResponse<EitherBody<B>>` to allow changing the body type. [#2515]
- Both variants in `ErrorHandlerResponse` now use `ServiceResponse<EitherBody<B>>`. [#2515]
- Rename `test::{default_service => simple_service}`. Old name is deprecated. [#2518]
- Rename `test::{read_response_json => call_and_read_body_json}`. Old name is deprecated. [#2518]
- Rename `test::{read_response => call_and_read_body}`. Old name is deprecated. [#2518]
- Relax body type and error bounds on test utilities. [#2518]

### Removed
- Top-level `EitherExtractError` export. [#2510]
- Conversion implementations for `either` crate. [#2516]
- `test::load_stream` and `test::load_body`; replace usage with `body::to_bytes`. [#2518]

[#2510]: https://github.com/actix/actix-web/pull/2510
[#2515]: https://github.com/actix/actix-web/pull/2515
[#2516]: https://github.com/actix/actix-web/pull/2516
[#2518]: https://github.com/actix/actix-web/pull/2518


## 4.0.0-beta.14 - 2021-12-11
### Added
- Methods on `AcceptLanguage`: `ranked` and `preference`. [#2480]
- `AcceptEncoding` typed header. [#2482]
- `Range` typed header. [#2485]
- `HttpResponse::map_into_{left,right}_body` and `HttpResponse::map_into_boxed_body`. [#2468]
- `ServiceResponse::map_into_{left,right}_body` and `HttpResponse::map_into_boxed_body`. [#2468]
- Connection data set through the `HttpServer::on_connect` callback is now accessible only from the new `HttpRequest::conn_data()` and `ServiceRequest::conn_data()` methods. [#2491]
- `HttpRequest::{req_data,req_data_mut}`. [#2487]
- `ServiceResponse::into_parts`. [#2499]

### Changed
- Rename `Accept::{mime_precedence => ranked}`. [#2480]
- Rename `Accept::{mime_preference => preference}`. [#2480]
- Un-deprecate `App::data_factory`. [#2484]
- `HttpRequest::url_for` no longer constructs URLs with query or fragment components. [#2430]
- Remove `B` (body) type parameter on `App`. [#2493]
- Add `B` (body) type parameter on `Scope`. [#2492]
- Request-local data container is no longer part of a `RequestHead`. Instead it is a distinct part of a `Request`. [#2487]

### Fixed
- Accept wildcard `*` items in `AcceptLanguage`. [#2480]
- Re-exports `dev::{BodySize, MessageBody, SizedStream}`. They are exposed through the `body` module. [#2468]
- Typed headers containing lists that require one or more items now enforce this minimum. [#2482]

### Removed
- `ConnectionInfo::get`. [#2487]

[#2430]: https://github.com/actix/actix-web/pull/2430
[#2468]: https://github.com/actix/actix-web/pull/2468
[#2480]: https://github.com/actix/actix-web/pull/2480
[#2482]: https://github.com/actix/actix-web/pull/2482
[#2484]: https://github.com/actix/actix-web/pull/2484
[#2485]: https://github.com/actix/actix-web/pull/2485
[#2487]: https://github.com/actix/actix-web/pull/2487
[#2491]: https://github.com/actix/actix-web/pull/2491
[#2492]: https://github.com/actix/actix-web/pull/2492
[#2493]: https://github.com/actix/actix-web/pull/2493
[#2499]: https://github.com/actix/actix-web/pull/2499


## 4.0.0-beta.13 - 2021-11-30
### Changed
- Update `actix-tls` to `3.0.0-rc.1`. [#2474]

[#2474]: https://github.com/actix/actix-web/pull/2474


## 4.0.0-beta.12 - 2021-11-22
### Changed
- Compress middleware's response type is now `AnyBody<Encoder<B>>`. [#2448]

### Fixed
- Relax `Unpin` bound on `S` (stream) parameter of `HttpResponseBuilder::streaming`. [#2448]

### Removed
- `dev::ResponseBody` re-export; is function is replaced by the new `dev::AnyBody` enum. [#2446]

[#2446]: https://github.com/actix/actix-web/pull/2446
[#2448]: https://github.com/actix/actix-web/pull/2448


## 4.0.0-beta.11 - 2021-11-15
### Added
- Re-export `dev::ServerHandle` from `actix-server`. [#2442]

### Changed
- `ContentType::html` now produces `text/html; charset=utf-8` instead of `text/html`. [#2423]
- Update `actix-server` to `2.0.0-beta.9`. [#2442]

[#2423]: https://github.com/actix/actix-web/pull/2423
[#2442]: https://github.com/actix/actix-web/pull/2442


## 4.0.0-beta.10 - 2021-10-20
### Added
- Option to allow `Json` extractor to work without a `Content-Type` header present. [#2362]
- `#[actix_web::test]` macro for setting up tests with a runtime. [#2409]

### Changed
- Associated type `FromRequest::Config` was removed. [#2233]
- Inner field made private on `web::Payload`. [#2384]
- `Data::into_inner` and `Data::get_ref` no longer requires `T: Sized`. [#2403]
- Updated rustls to v0.20. [#2414]
- Minimum supported Rust version (MSRV) is now 1.52.

### Removed
- Useless `ServiceResponse::checked_expr` method. [#2401]

[#2233]: https://github.com/actix/actix-web/pull/2233
[#2362]: https://github.com/actix/actix-web/pull/2362
[#2384]: https://github.com/actix/actix-web/pull/2384
[#2401]: https://github.com/actix/actix-web/pull/2401
[#2403]: https://github.com/actix/actix-web/pull/2403
[#2409]: https://github.com/actix/actix-web/pull/2409
[#2414]: https://github.com/actix/actix-web/pull/2414


## 4.0.0-beta.9 - 2021-09-09
### Added
- Re-export actix-service `ServiceFactory` in `dev` module. [#2325]

### Changed
- Compress middleware will return 406 Not Acceptable when no content encoding is acceptable to the client. [#2344]
- Move `BaseHttpResponse` to `dev::Response`. [#2379]
- Enable `TestRequest::param` to accept more than just static strings. [#2172]
- Minimum supported Rust version (MSRV) is now 1.51.

### Fixed
- Fix quality parse error in Accept-Encoding header. [#2344]
- Re-export correct type at `web::HttpResponse`. [#2379]

[#2172]: https://github.com/actix/actix-web/pull/2172
[#2325]: https://github.com/actix/actix-web/pull/2325
[#2344]: https://github.com/actix/actix-web/pull/2344
[#2379]: https://github.com/actix/actix-web/pull/2379


## 4.0.0-beta.8 - 2021-06-26
### Added
- Add `ServiceRequest::parts_mut`. [#2177]
- Add extractors for `Uri` and `Method`. [#2263]
- Add extractors for `ConnectionInfo` and `PeerAddr`. [#2263]
- Add `Route::service` for using hand-written services as handlers. [#2262]

### Changed
- Change compression algorithm features flags. [#2250]
- Deprecate `App::data` and `App::data_factory`. [#2271]
- Smarter extraction of `ConnectionInfo` parts. [#2282]

### Fixed
- Scope and Resource middleware can access data items set on their own layer. [#2288]

[#2177]: https://github.com/actix/actix-web/pull/2177
[#2250]: https://github.com/actix/actix-web/pull/2250
[#2271]: https://github.com/actix/actix-web/pull/2271
[#2262]: https://github.com/actix/actix-web/pull/2262
[#2263]: https://github.com/actix/actix-web/pull/2263
[#2282]: https://github.com/actix/actix-web/pull/2282
[#2288]: https://github.com/actix/actix-web/pull/2288


## 4.0.0-beta.7 - 2021-06-17
### Added
- `HttpServer::worker_max_blocking_threads` for setting block thread pool. [#2200]

### Changed
- Adjusted default JSON payload limit to 2MB (from 32kb) and included size and limits in the `JsonPayloadError::Overflow` error variant. [#2162]
[#2162]: (https://github.com/actix/actix-web/pull/2162)
- `ServiceResponse::error_response` now uses body type of `Body`. [#2201]
- `ServiceResponse::checked_expr` now returns a `Result`. [#2201]
- Update `language-tags` to `0.3`.
- `ServiceResponse::take_body`. [#2201]
- `ServiceResponse::map_body` closure receives and returns `B` instead of `ResponseBody<B>` types. [#2201]
- All error trait bounds in server service builders have changed from `Into<Error>` to `Into<Response<AnyBody>>`. [#2253]
- All error trait bounds in message body and stream impls changed from `Into<Error>` to `Into<Box<dyn std::error::Error>>`. [#2253]
- `HttpServer::{listen_rustls(), bind_rustls()}` now honor the ALPN protocols in the configuation parameter. [#2226]
- `middleware::normalize` now will not try to normalize URIs with no valid path [#2246]

### Removed
- `HttpResponse::take_body` and old `HttpResponse::into_body` method that casted body type. [#2201]

[#2200]: https://github.com/actix/actix-web/pull/2200
[#2201]: https://github.com/actix/actix-web/pull/2201
[#2253]: https://github.com/actix/actix-web/pull/2253
[#2246]: https://github.com/actix/actix-web/pull/2246


## 4.0.0-beta.6 - 2021-04-17
### Added
- `HttpResponse` and `HttpResponseBuilder` structs. [#2065]

### Changed
- Most error types are now marked `#[non_exhaustive]`. [#2148]
- Methods on `ContentDisposition` that took `T: AsRef<str>` now take `impl AsRef<str>`.

[#2065]: https://github.com/actix/actix-web/pull/2065
[#2148]: https://github.com/actix/actix-web/pull/2148


## 4.0.0-beta.5 - 2021-04-02
### Added
- `Header` extractor for extracting common HTTP headers in handlers. [#2094]
- Added `TestServer::client_headers` method. [#2097]

### Fixed
- Double ampersand in Logger format is escaped correctly. [#2067]

### Changed
- `CustomResponder` would return error as `HttpResponse` when `CustomResponder::with_header` failed
  instead of skipping. (Only the first error is kept when multiple error occur) [#2093]

### Removed
- The `client` mod was removed. Clients should now use `awc` directly.
  [871ca5e4](https://github.com/actix/actix-web/commit/871ca5e4ae2bdc22d1ea02701c2992fa8d04aed7)
- Integration testing was moved to new `actix-test` crate. Namely these items from the `test`
  module: `TestServer`, `TestServerConfig`, `start`, `start_with`, and `unused_addr`. [#2112]

[#2067]: https://github.com/actix/actix-web/pull/2067
[#2093]: https://github.com/actix/actix-web/pull/2093
[#2094]: https://github.com/actix/actix-web/pull/2094
[#2097]: https://github.com/actix/actix-web/pull/2097
[#2112]: https://github.com/actix/actix-web/pull/2112


## 4.0.0-beta.4 - 2021-03-09
### Changed
- Feature `cookies` is now optional and enabled by default. [#1981]
- `JsonBody::new` returns a default limit of 32kB to be consistent with `JsonConfig` and the default
  behaviour of the `web::Json<T>` extractor. [#2010]

[#1981]: https://github.com/actix/actix-web/pull/1981
[#2010]: https://github.com/actix/actix-web/pull/2010


## 4.0.0-beta.3 - 2021-02-10
- Update `actix-web-codegen` to `0.5.0-beta.1`.


## 4.0.0-beta.2 - 2021-02-10
### Added
- The method `Either<web::Json<T>, web::Form<T>>::into_inner()` which returns the inner type for
  whichever variant was created. Also works for `Either<web::Form<T>, web::Json<T>>`. [#1894]
- Add `services!` macro for helping register multiple services to `App`. [#1933]
- Enable registering a vec of services of the same type to `App` [#1933]

### Changed
- Rework `Responder` trait to be sync and returns `Response`/`HttpResponse` directly.
  Making it simpler and more performant. [#1891]
- `ServiceRequest::into_parts` and `ServiceRequest::from_parts` can no longer fail. [#1893]
- `ServiceRequest::from_request` can no longer fail. [#1893]
- Our `Either` type now uses `Left`/`Right` variants (instead of `A`/`B`) [#1894]
- `test::{call_service, read_response, read_response_json, send_request}` take `&Service`
  in argument [#1905]
- `App::wrap_fn`, `Resource::wrap_fn` and `Scope::wrap_fn` provide `&Service` in closure
  argument. [#1905]
- `web::block` no longer requires the output is a Result. [#1957]

### Fixed
- Multiple calls to `App::data` with the same type now keeps the latest call's data. [#1906]

### Removed
- Public field of `web::Path` has been made private. [#1894]
- Public field of `web::Query` has been made private. [#1894]
- `TestRequest::with_header`; use `TestRequest::default().insert_header()`. [#1869]
- `AppService::set_service_data`; for custom HTTP service factories adding application data, use the
  layered data model by calling `ServiceRequest::add_data_container` when handling
  requests instead. [#1906]

[#1891]: https://github.com/actix/actix-web/pull/1891
[#1893]: https://github.com/actix/actix-web/pull/1893
[#1894]: https://github.com/actix/actix-web/pull/1894
[#1869]: https://github.com/actix/actix-web/pull/1869
[#1905]: https://github.com/actix/actix-web/pull/1905
[#1906]: https://github.com/actix/actix-web/pull/1906
[#1933]: https://github.com/actix/actix-web/pull/1933
[#1957]: https://github.com/actix/actix-web/pull/1957


## 4.0.0-beta.1 - 2021-01-07
### Added
- `Compat` middleware enabling generic response body/error type of middlewares like `Logger` and
  `Compress` to be used in `middleware::Condition` and `Resource`, `Scope` services. [#1865]

### Changed
- Update `actix-*` dependencies to tokio `1.0` based versions. [#1813]
- Bumped `rand` to `0.8`.
- Update `rust-tls` to `0.19`. [#1813]
- Rename `Handler` to `HandlerService` and rename `Factory` to `Handler`. [#1852]
- The default `TrailingSlash` is now `Trim`, in line with existing documentation. See migration
  guide for implications. [#1875]
- Rename `DefaultHeaders::{content_type => add_content_type}`. [#1875]
- MSRV is now 1.46.0.

### Fixed
- Added the underlying parse error to `test::read_body_json`'s panic message. [#1812]

### Removed
- Public modules `middleware::{normalize, err_handlers}`. All necessary middleware structs are now
  exposed directly by the `middleware` module.
- Remove `actix-threadpool` as dependency. `actix_threadpool::BlockingError` error type can be imported 
  from `actix_web::error` module. [#1878]

[#1812]: https://github.com/actix/actix-web/pull/1812
[#1813]: https://github.com/actix/actix-web/pull/1813
[#1852]: https://github.com/actix/actix-web/pull/1852
[#1865]: https://github.com/actix/actix-web/pull/1865
[#1875]: https://github.com/actix/actix-web/pull/1875
[#1878]: https://github.com/actix/actix-web/pull/1878


## 3.3.3 - 2021-12-18
### Changed
- Soft-deprecate `NormalizePath::default()`, noting upcoming behavior change in v4. [#2529]

[#2529]: https://github.com/actix/actix-web/pull/2529


## 3.3.2 - 2020-12-01
### Fixed
- Removed an occasional `unwrap` on `None` panic in `NormalizePathNormalization`. [#1762]
- Fix `match_pattern()` returning `None` for scope with empty path resource. [#1798]
- Increase minimum `socket2` version. [#1803]

[#1762]: https://github.com/actix/actix-web/pull/1762
[#1798]: https://github.com/actix/actix-web/pull/1798
[#1803]: https://github.com/actix/actix-web/pull/1803


## 3.3.1 - 2020-11-29
- Ensure `actix-http` dependency uses same `serde_urlencoded`.


## 3.3.0 - 2020-11-25
### Added
- Add `Either<A, B>` extractor helper. [#1788]

### Changed
- Upgrade `serde_urlencoded` to `0.7`. [#1773]

[#1773]: https://github.com/actix/actix-web/pull/1773
[#1788]: https://github.com/actix/actix-web/pull/1788


## 3.2.0 - 2020-10-30
### Added
- Implement `exclude_regex` for Logger middleware. [#1723]
- Add request-local data extractor `web::ReqData`. [#1748]
- Add ability to register closure for request middleware logging. [#1749]
- Add `app_data` to `ServiceConfig`. [#1757]
- Expose `on_connect` for access to the connection stream before request is handled. [#1754]

### Changed
- Updated actix-web-codegen dependency for access to new `#[route(...)]` multi-method macro.
- Print non-configured `Data<T>` type when attempting extraction. [#1743]
- Re-export bytes::Buf{Mut} in web module. [#1750]
- Upgrade `pin-project` to `1.0`.

[#1723]: https://github.com/actix/actix-web/pull/1723
[#1743]: https://github.com/actix/actix-web/pull/1743
[#1748]: https://github.com/actix/actix-web/pull/1748
[#1750]: https://github.com/actix/actix-web/pull/1750
[#1754]: https://github.com/actix/actix-web/pull/1754
[#1749]: https://github.com/actix/actix-web/pull/1749


## 3.1.0 - 2020-09-29
### Changed
- Add `TrailingSlash::MergeOnly` behaviour to `NormalizePath`, which allows `NormalizePath`
  to retain any trailing slashes. [#1695]
- Remove bound `std::marker::Sized` from `web::Data` to support storing `Arc<dyn Trait>`
  via `web::Data::from` [#1710]

### Fixed
- `ResourceMap` debug printing is no longer infinitely recursive. [#1708]

[#1695]: https://github.com/actix/actix-web/pull/1695
[#1708]: https://github.com/actix/actix-web/pull/1708
[#1710]: https://github.com/actix/actix-web/pull/1710


## 3.0.2 - 2020-09-15
### Fixed
- `NormalizePath` when used with `TrailingSlash::Trim` no longer trims the root path "/". [#1678]

[#1678]: https://github.com/actix/actix-web/pull/1678


## 3.0.1 - 2020-09-13
### Changed
- `middleware::normalize::TrailingSlash` enum is now accessible. [#1673]

[#1673]: https://github.com/actix/actix-web/pull/1673


## 3.0.0 - 2020-09-11
- No significant changes from `3.0.0-beta.4`.


## 3.0.0-beta.4 - 2020-09-09
### Added
- `middleware::NormalizePath` now has configurable behavior for either always having a trailing 
  slash, or as the new addition, always trimming trailing slashes. [#1639]

### Changed
- Update actix-codec and actix-utils dependencies. [#1634]
- `FormConfig` and `JsonConfig` configurations are now also considered when set
  using `App::data`. [#1641]
- `HttpServer::maxconn` is renamed to the more expressive `HttpServer::max_connections`. [#1655]
- `HttpServer::maxconnrate` is renamed to the more expressive
  `HttpServer::max_connection_rate`. [#1655]

[#1639]: https://github.com/actix/actix-web/pull/1639
[#1641]: https://github.com/actix/actix-web/pull/1641
[#1634]: https://github.com/actix/actix-web/pull/1634
[#1655]: https://github.com/actix/actix-web/pull/1655

## 3.0.0-beta.3 - 2020-08-17
### Changed
- Update `rustls` to 0.18


## 3.0.0-beta.2 - 2020-08-17
### Changed
- `PayloadConfig` is now also considered in `Bytes` and `String` extractors when set
  using `App::data`. [#1610]
- `web::Path` now has a public representation: `web::Path(pub T)` that enables
  destructuring. [#1594]
- `ServiceRequest::app_data` allows retrieval of non-Data data without splitting into parts to
  access `HttpRequest` which already allows this. [#1618]
- Re-export all error types from `awc`. [#1621]
- MSRV is now 1.42.0.

### Fixed
- Memory leak of app data in pooled requests. [#1609]

[#1594]: https://github.com/actix/actix-web/pull/1594
[#1609]: https://github.com/actix/actix-web/pull/1609
[#1610]: https://github.com/actix/actix-web/pull/1610
[#1618]: https://github.com/actix/actix-web/pull/1618
[#1621]: https://github.com/actix/actix-web/pull/1621


## 3.0.0-beta.1 - 2020-07-13
### Added
- Re-export `actix_rt::main` as `actix_web::main`.
- `HttpRequest::match_pattern` and `ServiceRequest::match_pattern` for extracting the matched
  resource pattern.
- `HttpRequest::match_name` and `ServiceRequest::match_name` for extracting matched resource name.

### Changed
- Fix actix_http::h1::dispatcher so it returns when HW_BUFFER_SIZE is reached. Should reduce peak memory consumption during large uploads. [#1550]
- Migrate cookie handling to `cookie` crate. Actix-web no longer requires `ring` dependency.
- MSRV is now 1.41.1

### Fixed
- `NormalizePath` improved consistency when path needs slashes added _and_ removed.


## 3.0.0-alpha.3 - 2020-05-21
### Added
- Add option to create `Data<T>` from `Arc<T>` [#1509]

### Changed
- Resources and Scopes can now access non-overridden data types set on App (or containing scopes) when setting their own data. [#1486]
- Fix audit issue logging by default peer address [#1485]
- Bump minimum supported Rust version to 1.40
- Replace deprecated `net2` crate with `socket2`

[#1485]: https://github.com/actix/actix-web/pull/1485
[#1509]: https://github.com/actix/actix-web/pull/1509

## [3.0.0-alpha.2] - 2020-05-08

### Changed

- `{Resource,Scope}::default_service(f)` handlers now support app data extraction. [#1452]
- Implement `std::error::Error` for our custom errors [#1422]
- NormalizePath middleware now appends trailing / so that routes of form /example/ respond to /example requests. [#1433]
- Remove the `failure` feature and support.

[#1422]: https://github.com/actix/actix-web/pull/1422
[#1433]: https://github.com/actix/actix-web/pull/1433
[#1452]: https://github.com/actix/actix-web/pull/1452
[#1486]: https://github.com/actix/actix-web/pull/1486


## [3.0.0-alpha.1] - 2020-03-11

### Added

- Add helper function for creating routes with `TRACE` method guard `web::trace()`
- Add convenience functions `test::read_body_json()` and `test::TestRequest::send_request()` for testing.

### Changed

- Use `sha-1` crate instead of unmaintained `sha1` crate
- Skip empty chunks when returning response from a `Stream` [#1308]
- Update the `time` dependency to 0.2.7
- Update `actix-tls` dependency to 2.0.0-alpha.1
- Update `rustls` dependency to 0.17

[#1308]: https://github.com/actix/actix-web/pull/1308

## [2.0.0] - 2019-12-25

### Changed

- Rename `HttpServer::start()` to `HttpServer::run()`

- Allow to gracefully stop test server via `TestServer::stop()`

- Allow to specify multi-patterns for resources

## [2.0.0-rc] - 2019-12-20

### Changed

- Move `BodyEncoding` to `dev` module #1220

- Allow to set `peer_addr` for TestRequest #1074

- Make web::Data deref to Arc<T> #1214

- Rename `App::register_data()` to `App::app_data()`

- `HttpRequest::app_data<T>()` returns `Option<&T>` instead of `Option<&Data<T>>`

### Fixed

- Fix `AppConfig::secure()` is always false. #1202


## [2.0.0-alpha.6] - 2019-12-15

### Fixed

- Fixed compilation with default features off

## [2.0.0-alpha.5] - 2019-12-13

### Added

- Add test server, `test::start()` and `test::start_with()`

## [2.0.0-alpha.4] - 2019-12-08

### Deleted

- Delete HttpServer::run(), it is not useful with async/await

## [2.0.0-alpha.3] - 2019-12-07

### Changed

- Migrate to tokio 0.2


## [2.0.0-alpha.1] - 2019-11-22

### Changed

- Migrated to `std::future`

- Remove implementation of `Responder` for `()`. (#1167)


## [1.0.9] - 2019-11-14

### Added

- Add `Payload::into_inner` method and make stored `def::Payload` public. (#1110)

### Changed

- Support `Host` guards when the `Host` header is unset (e.g. HTTP/2 requests) (#1129)


## [1.0.8] - 2019-09-25

### Added

- Add `Scope::register_data` and `Resource::register_data` methods, parallel to
  `App::register_data`.

- Add `middleware::Condition` that conditionally enables another middleware

- Allow to re-construct `ServiceRequest` from `HttpRequest` and `Payload`

- Add `HttpServer::listen_uds` for ability to listen on UDS FD rather than path,
  which is useful for example with systemd.

### Changed

- Make UrlEncodedError::Overflow more informative

- Use actix-testing for testing utils


## [1.0.7] - 2019-08-29

### Fixed

- Request Extensions leak #1062


## [1.0.6] - 2019-08-28

### Added

- Re-implement Host predicate (#989)

- Form implements Responder, returning a `application/x-www-form-urlencoded` response

- Add `into_inner` to `Data`

- Add `test::TestRequest::set_form()` convenience method to automatically serialize data and set
  the header in test requests.

### Changed

- `Query` payload made `pub`. Allows user to pattern-match the payload.

- Enable `rust-tls` feature for client #1045

- Update serde_urlencoded to 0.6.1

- Update url to 2.1


## [1.0.5] - 2019-07-18

### Added

- Unix domain sockets (HttpServer::bind_uds) #92

- Actix now logs errors resulting in "internal server error" responses always, with the `error`
  logging level

### Fixed

- Restored logging of errors through the `Logger` middleware


## [1.0.4] - 2019-07-17

### Added

- Add `Responder` impl for `(T, StatusCode) where T: Responder`

- Allow to access app's resource map via
  `ServiceRequest::resource_map()` and `HttpRequest::resource_map()` methods.

### Changed

- Upgrade `rand` dependency version to 0.7


## [1.0.3] - 2019-06-28

### Added

- Support asynchronous data factories #850

### Changed

-  Use `encoding_rs` crate instead of unmaintained `encoding` crate


## [1.0.2] - 2019-06-17

### Changed

- Move cors middleware to `actix-cors` crate.

- Move identity middleware to `actix-identity` crate.


## [1.0.1] - 2019-06-17

### Added

- Add support for PathConfig #903

- Add `middleware::identity::RequestIdentity` trait to `get_identity` from `HttpMessage`.

### Changed

- Move cors middleware to `actix-cors` crate.

- Move identity middleware to `actix-identity` crate.

- Disable default feature `secure-cookies`.

- Allow to test an app that uses async actors #897

- Re-apply patch from #637 #894

### Fixed

- HttpRequest::url_for is broken with nested scopes #915


## [1.0.0] - 2019-06-05

### Added

- Add `Scope::configure()` method.

- Add `ServiceRequest::set_payload()` method.

- Add `test::TestRequest::set_json()` convenience method to automatically
  serialize data and set header in test requests.

- Add macros for head, options, trace, connect and patch http methods

### Changed

- Drop an unnecessary `Option<_>` indirection around `ServerBuilder` from `HttpServer`. #863

### Fixed

- Fix Logger request time format, and use rfc3339. #867

- Clear http requests pool on app service drop #860


## [1.0.0-rc] - 2019-05-18

### Added

- Add `Query<T>::from_query()` to extract parameters from a query string. #846
- `QueryConfig`, similar to `JsonConfig` for customizing error handling of query extractors.

### Changed

- `JsonConfig` is now `Send + Sync`, this implies that `error_handler` must be `Send + Sync` too.

### Fixed

- Codegen with parameters in the path only resolves the first registered endpoint #841


## [1.0.0-beta.4] - 2019-05-12

### Added

- Allow to set/override app data on scope level

### Changed

- `App::configure` take an `FnOnce` instead of `Fn`
- Upgrade actix-net crates


## [1.0.0-beta.3] - 2019-05-04

### Added

- Add helper function for executing futures `test::block_fn()`

### Changed

- Extractor configuration could be registered with `App::data()`
  or with `Resource::data()` #775

- Route data is unified with app data, `Route::data()` moved to resource
  level to `Resource::data()`

- CORS handling without headers #702

- Allow constructing `Data` instances to avoid double `Arc` for `Send + Sync` types.

### Fixed

- Fix `NormalizePath` middleware impl #806

### Deleted

- `App::data_factory()` is deleted.


## [1.0.0-beta.2] - 2019-04-24

### Added

- Add raw services support via `web::service()`

- Add helper functions for reading response body `test::read_body()`

- Add support for `remainder match` (i.e "/path/{tail}*")

- Extend `Responder` trait, allow to override status code and headers.

- Store visit and login timestamp in the identity cookie #502

### Changed

- `.to_async()` handler can return `Responder` type #792

### Fixed

- Fix async web::Data factory handling


## [1.0.0-beta.1] - 2019-04-20

### Added

- Add helper functions for reading test response body,
 `test::read_response()` and test::read_response_json()`

- Add `.peer_addr()` #744

- Add `NormalizePath` middleware

### Changed

- Rename `RouterConfig` to `ServiceConfig`

- Rename `test::call_success` to `test::call_service`

- Removed `ServiceRequest::from_parts()` as it is unsafe to create from parts.

- `CookieIdentityPolicy::max_age()` accepts value in seconds

### Fixed

- Fixed `TestRequest::app_data()`


## [1.0.0-alpha.6] - 2019-04-14

### Changed

- Allow using any service as default service.

- Remove generic type for request payload, always use default.

- Removed `Decompress` middleware. Bytes, String, Json, Form extractors
  automatically decompress payload.

- Make extractor config type explicit. Add `FromRequest::Config` associated type.


## [1.0.0-alpha.5] - 2019-04-12

### Added

- Added async io `TestBuffer` for testing.

### Deleted

- Removed native-tls support


## [1.0.0-alpha.4] - 2019-04-08

### Added

- `App::configure()` allow to offload app configuration to different methods

- Added `URLPath` option for logger

- Added `ServiceRequest::app_data()`, returns `Data<T>`

- Added `ServiceFromRequest::app_data()`, returns `Data<T>`

### Changed

- `FromRequest` trait refactoring

- Move multipart support to actix-multipart crate

### Fixed

- Fix body propagation in Response::from_error. #760


## [1.0.0-alpha.3] - 2019-04-02

### Changed

- Renamed `TestRequest::to_service()` to `TestRequest::to_srv_request()`

- Renamed `TestRequest::to_response()` to `TestRequest::to_srv_response()`

- Removed `Deref` impls

### Removed

- Removed unused `actix_web::web::md()`


## [1.0.0-alpha.2] - 2019-03-29

### Added

- Rustls support

### Changed

- Use forked cookie

- Multipart::Field renamed to MultipartField

## [1.0.0-alpha.1] - 2019-03-28

### Changed

- Complete architecture re-design.

- Return 405 response if no matching route found within resource #538<|MERGE_RESOLUTION|>--- conflicted
+++ resolved
@@ -2,15 +2,11 @@
 
 ## Unreleased - 2021-xx-xx
 ### Changed
-<<<<<<< HEAD
-- no longer requires `Scope` service body type to be boxed. [#2523]
+- No longer require `Scope` service body type to be boxed. [#2523]
+- No longer require `Resource` service body type to be boxed. [#2526]
 
 [#2523]: https://github.com/actix/actix-web/pull/2523
-=======
-- No longer require `Resource` service body type to be boxed. [#2526]
-
 [#2526]: https://github.com/actix/actix-web/pull/2526
->>>>>>> cd025f5c
 
 
 ## 4.0.0-beta.15 - 2021-12-17
