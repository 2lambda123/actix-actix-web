--- conflicted
+++ resolved
@@ -1,20 +1,17 @@
 # Changes
 
 ## Unreleased - 2021-xx-xx
-<<<<<<< HEAD
+### Added
+* Re-export actix-service `ServiceFactory` in `dev` module. [#2325]
+
+### Changes
+* Minimum supported Rust version (MSRV) is now 1.51.
+
 ### Removed
 * `FromRequest::Config` was removed. [#2233]
 
 [#2233]: https://github.com/actix/actix-web/pull/2233
-=======
-### Added
-* Re-export actix-service `ServiceFactory` in `dev` module. [#2325]
-
-### Changes
-* Minimum supported Rust version (MSRV) is now 1.51.
-
 [#2325]: https://github.com/actix/actix-web/pull/2325
->>>>>>> ae35e693
 
 
 ## 4.0.0-beta.8 - 2021-06-26
