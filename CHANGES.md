# Changes

## Unreleased - 2021-xx-xx
### Added
* `HttpServer::worker_max_blocking_threads` for setting block thread pool. [#2200]

### Changed
* `ServiceResponse::error_response` now uses body type of `Body`. [#2201]
* `ServiceResponse::checked_expr` now returns a `Result`. [#2201]
* Update `language-tags` to `0.3`.
* `ServiceResponse::take_body`. [#2201]
* `ServiceResponse::map_body` closure receives and returns `B` instead of `ResponseBody<B>` types. [#2201]
<<<<<<< HEAD
* All error trait bounds in server service builders have changed from `Into<Error>` to `Into<Response<AnyBody>>`. [#2224]
* All error trait bounds in message body and stream impls changed from `Into<Error>` to `Into<Box<dyn std::error::Error>>`. [#2224]
=======
* `middleware::normalize` now will not try to normalize URIs with no valid path [#2246]
>>>>>>> b1e841f1

### Removed
* `HttpResponse::take_body` and old `HttpResponse::into_body` method that casted body type. [#2201]

[#2200]: https://github.com/actix/actix-web/pull/2200
[#2201]: https://github.com/actix/actix-web/pull/2201
<<<<<<< HEAD
[#2224]: https://github.com/actix/actix-web/pull/2224
=======
[#2246]: https://github.com/actix/actix-web/pull/2246
>>>>>>> b1e841f1


## 4.0.0-beta.6 - 2021-04-17
### Added
* `HttpResponse` and `HttpResponseBuilder` structs. [#2065]

### Changed
* Most error types are now marked `#[non_exhaustive]`. [#2148]
* Methods on `ContentDisposition` that took `T: AsRef<str>` now take `impl AsRef<str>`.

[#2065]: https://github.com/actix/actix-web/pull/2065
[#2148]: https://github.com/actix/actix-web/pull/2148


## 4.0.0-beta.5 - 2021-04-02
### Added
* `Header` extractor for extracting common HTTP headers in handlers. [#2094]
* Added `TestServer::client_headers` method. [#2097]

### Fixed
* Double ampersand in Logger format is escaped correctly. [#2067]

### Changed
* `CustomResponder` would return error as `HttpResponse` when `CustomResponder::with_header` failed
  instead of skipping. (Only the first error is kept when multiple error occur) [#2093]

### Removed
* The `client` mod was removed. Clients should now use `awc` directly.
  [871ca5e4](https://github.com/actix/actix-web/commit/871ca5e4ae2bdc22d1ea02701c2992fa8d04aed7)
* Integration testing was moved to new `actix-test` crate. Namely these items from the `test`
  module: `TestServer`, `TestServerConfig`, `start`, `start_with`, and `unused_addr`. [#2112]

[#2067]: https://github.com/actix/actix-web/pull/2067
[#2093]: https://github.com/actix/actix-web/pull/2093
[#2094]: https://github.com/actix/actix-web/pull/2094
[#2097]: https://github.com/actix/actix-web/pull/2097
[#2112]: https://github.com/actix/actix-web/pull/2112


## 4.0.0-beta.4 - 2021-03-09
### Changed
* Feature `cookies` is now optional and enabled by default. [#1981]
* `JsonBody::new` returns a default limit of 32kB to be consistent with `JsonConfig` and the default
  behaviour of the `web::Json<T>` extractor. [#2010]

[#1981]: https://github.com/actix/actix-web/pull/1981
[#2010]: https://github.com/actix/actix-web/pull/2010


## 4.0.0-beta.3 - 2021-02-10
* Update `actix-web-codegen` to `0.5.0-beta.1`.


## 4.0.0-beta.2 - 2021-02-10
### Added
* The method `Either<web::Json<T>, web::Form<T>>::into_inner()` which returns the inner type for
  whichever variant was created. Also works for `Either<web::Form<T>, web::Json<T>>`. [#1894]
* Add `services!` macro for helping register multiple services to `App`. [#1933]
* Enable registering a vec of services of the same type to `App` [#1933]

### Changed
* Rework `Responder` trait to be sync and returns `Response`/`HttpResponse` directly.
  Making it simpler and more performant. [#1891]
* `ServiceRequest::into_parts` and `ServiceRequest::from_parts` can no longer fail. [#1893]
* `ServiceRequest::from_request` can no longer fail. [#1893]
* Our `Either` type now uses `Left`/`Right` variants (instead of `A`/`B`) [#1894]
* `test::{call_service, read_response, read_response_json, send_request}` take `&Service`
  in argument [#1905]
* `App::wrap_fn`, `Resource::wrap_fn` and `Scope::wrap_fn` provide `&Service` in closure
  argument. [#1905]
* `web::block` no longer requires the output is a Result. [#1957]

### Fixed
* Multiple calls to `App::data` with the same type now keeps the latest call's data. [#1906]

### Removed
* Public field of `web::Path` has been made private. [#1894]
* Public field of `web::Query` has been made private. [#1894]
* `TestRequest::with_header`; use `TestRequest::default().insert_header()`. [#1869]
* `AppService::set_service_data`; for custom HTTP service factories adding application data, use the
  layered data model by calling `ServiceRequest::add_data_container` when handling
  requests instead. [#1906]

[#1891]: https://github.com/actix/actix-web/pull/1891
[#1893]: https://github.com/actix/actix-web/pull/1893
[#1894]: https://github.com/actix/actix-web/pull/1894
[#1869]: https://github.com/actix/actix-web/pull/1869
[#1905]: https://github.com/actix/actix-web/pull/1905
[#1906]: https://github.com/actix/actix-web/pull/1906
[#1933]: https://github.com/actix/actix-web/pull/1933
[#1957]: https://github.com/actix/actix-web/pull/1957


## 4.0.0-beta.1 - 2021-01-07
### Added
* `Compat` middleware enabling generic response body/error type of middlewares like `Logger` and
  `Compress` to be used in `middleware::Condition` and `Resource`, `Scope` services. [#1865]

### Changed
* Update `actix-*` dependencies to tokio `1.0` based versions. [#1813]
* Bumped `rand` to `0.8`.
* Update `rust-tls` to `0.19`. [#1813]
* Rename `Handler` to `HandlerService` and rename `Factory` to `Handler`. [#1852]
* The default `TrailingSlash` is now `Trim`, in line with existing documentation. See migration
  guide for implications. [#1875]
* Rename `DefaultHeaders::{content_type => add_content_type}`. [#1875]
* MSRV is now 1.46.0.

### Fixed
* Added the underlying parse error to `test::read_body_json`'s panic message. [#1812]

### Removed
* Public modules `middleware::{normalize, err_handlers}`. All necessary middleware structs are now
  exposed directly by the `middleware` module.
* Remove `actix-threadpool` as dependency. `actix_threadpool::BlockingError` error type can be imported 
  from `actix_web::error` module. [#1878]

[#1812]: https://github.com/actix/actix-web/pull/1812
[#1813]: https://github.com/actix/actix-web/pull/1813
[#1852]: https://github.com/actix/actix-web/pull/1852
[#1865]: https://github.com/actix/actix-web/pull/1865
[#1875]: https://github.com/actix/actix-web/pull/1875
[#1878]: https://github.com/actix/actix-web/pull/1878

## 3.3.2 - 2020-12-01
### Fixed
* Removed an occasional `unwrap` on `None` panic in `NormalizePathNormalization`. [#1762]
* Fix `match_pattern()` returning `None` for scope with empty path resource. [#1798]
* Increase minimum `socket2` version. [#1803]

[#1762]: https://github.com/actix/actix-web/pull/1762
[#1798]: https://github.com/actix/actix-web/pull/1798
[#1803]: https://github.com/actix/actix-web/pull/1803


## 3.3.1 - 2020-11-29
* Ensure `actix-http` dependency uses same `serde_urlencoded`.


## 3.3.0 - 2020-11-25
### Added
* Add `Either<A, B>` extractor helper. [#1788]

### Changed
* Upgrade `serde_urlencoded` to `0.7`. [#1773]

[#1773]: https://github.com/actix/actix-web/pull/1773
[#1788]: https://github.com/actix/actix-web/pull/1788


## 3.2.0 - 2020-10-30
### Added
* Implement `exclude_regex` for Logger middleware. [#1723]
* Add request-local data extractor `web::ReqData`. [#1748]
* Add ability to register closure for request middleware logging. [#1749]
* Add `app_data` to `ServiceConfig`. [#1757]
* Expose `on_connect` for access to the connection stream before request is handled. [#1754]

### Changed
* Updated actix-web-codegen dependency for access to new `#[route(...)]` multi-method macro.
* Print non-configured `Data<T>` type when attempting extraction. [#1743]
* Re-export bytes::Buf{Mut} in web module. [#1750]
* Upgrade `pin-project` to `1.0`.

[#1723]: https://github.com/actix/actix-web/pull/1723
[#1743]: https://github.com/actix/actix-web/pull/1743
[#1748]: https://github.com/actix/actix-web/pull/1748
[#1750]: https://github.com/actix/actix-web/pull/1750
[#1754]: https://github.com/actix/actix-web/pull/1754
[#1749]: https://github.com/actix/actix-web/pull/1749


## 3.1.0 - 2020-09-29
### Changed
* Add `TrailingSlash::MergeOnly` behaviour to `NormalizePath`, which allows `NormalizePath`
  to retain any trailing slashes. [#1695]
* Remove bound `std::marker::Sized` from `web::Data` to support storing `Arc<dyn Trait>`
  via `web::Data::from` [#1710]

### Fixed
* `ResourceMap` debug printing is no longer infinitely recursive. [#1708]

[#1695]: https://github.com/actix/actix-web/pull/1695
[#1708]: https://github.com/actix/actix-web/pull/1708
[#1710]: https://github.com/actix/actix-web/pull/1710


## 3.0.2 - 2020-09-15
### Fixed
* `NormalizePath` when used with `TrailingSlash::Trim` no longer trims the root path "/". [#1678]

[#1678]: https://github.com/actix/actix-web/pull/1678


## 3.0.1 - 2020-09-13
### Changed
* `middleware::normalize::TrailingSlash` enum is now accessible. [#1673]

[#1673]: https://github.com/actix/actix-web/pull/1673


## 3.0.0 - 2020-09-11
* No significant changes from `3.0.0-beta.4`.


## 3.0.0-beta.4 - 2020-09-09
### Added
* `middleware::NormalizePath` now has configurable behavior for either always having a trailing 
  slash, or as the new addition, always trimming trailing slashes. [#1639]

### Changed
* Update actix-codec and actix-utils dependencies. [#1634]
* `FormConfig` and `JsonConfig` configurations are now also considered when set
  using `App::data`. [#1641]
* `HttpServer::maxconn` is renamed to the more expressive `HttpServer::max_connections`. [#1655]
* `HttpServer::maxconnrate` is renamed to the more expressive
  `HttpServer::max_connection_rate`. [#1655]

[#1639]: https://github.com/actix/actix-web/pull/1639
[#1641]: https://github.com/actix/actix-web/pull/1641
[#1634]: https://github.com/actix/actix-web/pull/1634
[#1655]: https://github.com/actix/actix-web/pull/1655

## 3.0.0-beta.3 - 2020-08-17
### Changed
* Update `rustls` to 0.18


## 3.0.0-beta.2 - 2020-08-17
### Changed
* `PayloadConfig` is now also considered in `Bytes` and `String` extractors when set
  using `App::data`. [#1610]
* `web::Path` now has a public representation: `web::Path(pub T)` that enables
  destructuring. [#1594]
* `ServiceRequest::app_data` allows retrieval of non-Data data without splitting into parts to
  access `HttpRequest` which already allows this. [#1618]
* Re-export all error types from `awc`. [#1621]
* MSRV is now 1.42.0.

### Fixed
* Memory leak of app data in pooled requests. [#1609]

[#1594]: https://github.com/actix/actix-web/pull/1594
[#1609]: https://github.com/actix/actix-web/pull/1609
[#1610]: https://github.com/actix/actix-web/pull/1610
[#1618]: https://github.com/actix/actix-web/pull/1618
[#1621]: https://github.com/actix/actix-web/pull/1621


## 3.0.0-beta.1 - 2020-07-13
### Added
* Re-export `actix_rt::main` as `actix_web::main`.
* `HttpRequest::match_pattern` and `ServiceRequest::match_pattern` for extracting the matched
  resource pattern.
* `HttpRequest::match_name` and `ServiceRequest::match_name` for extracting matched resource name.

### Changed
* Fix actix_http::h1::dispatcher so it returns when HW_BUFFER_SIZE is reached. Should reduce peak memory consumption during large uploads. [#1550]
* Migrate cookie handling to `cookie` crate. Actix-web no longer requires `ring` dependency.
* MSRV is now 1.41.1

### Fixed
* `NormalizePath` improved consistency when path needs slashes added _and_ removed.


## 3.0.0-alpha.3 - 2020-05-21
### Added
* Add option to create `Data<T>` from `Arc<T>` [#1509]

### Changed
* Resources and Scopes can now access non-overridden data types set on App (or containing scopes) when setting their own data. [#1486]
* Fix audit issue logging by default peer address [#1485]
* Bump minimum supported Rust version to 1.40
* Replace deprecated `net2` crate with `socket2`

[#1485]: https://github.com/actix/actix-web/pull/1485
[#1509]: https://github.com/actix/actix-web/pull/1509

## [3.0.0-alpha.2] - 2020-05-08

### Changed

* `{Resource,Scope}::default_service(f)` handlers now support app data extraction. [#1452]
* Implement `std::error::Error` for our custom errors [#1422]
* NormalizePath middleware now appends trailing / so that routes of form /example/ respond to /example requests. [#1433]
* Remove the `failure` feature and support.

[#1422]: https://github.com/actix/actix-web/pull/1422
[#1433]: https://github.com/actix/actix-web/pull/1433
[#1452]: https://github.com/actix/actix-web/pull/1452
[#1486]: https://github.com/actix/actix-web/pull/1486


## [3.0.0-alpha.1] - 2020-03-11

### Added

* Add helper function for creating routes with `TRACE` method guard `web::trace()`
* Add convenience functions `test::read_body_json()` and `test::TestRequest::send_request()` for testing.

### Changed

* Use `sha-1` crate instead of unmaintained `sha1` crate
* Skip empty chunks when returning response from a `Stream` [#1308]
* Update the `time` dependency to 0.2.7
* Update `actix-tls` dependency to 2.0.0-alpha.1
* Update `rustls` dependency to 0.17

[#1308]: https://github.com/actix/actix-web/pull/1308

## [2.0.0] - 2019-12-25

### Changed

* Rename `HttpServer::start()` to `HttpServer::run()`

* Allow to gracefully stop test server via `TestServer::stop()`

* Allow to specify multi-patterns for resources

## [2.0.0-rc] - 2019-12-20

### Changed

* Move `BodyEncoding` to `dev` module #1220

* Allow to set `peer_addr` for TestRequest #1074

* Make web::Data deref to Arc<T> #1214

* Rename `App::register_data()` to `App::app_data()`

* `HttpRequest::app_data<T>()` returns `Option<&T>` instead of `Option<&Data<T>>`

### Fixed

* Fix `AppConfig::secure()` is always false. #1202


## [2.0.0-alpha.6] - 2019-12-15

### Fixed

* Fixed compilation with default features off

## [2.0.0-alpha.5] - 2019-12-13

### Added

* Add test server, `test::start()` and `test::start_with()`

## [2.0.0-alpha.4] - 2019-12-08

### Deleted

* Delete HttpServer::run(), it is not useful with async/await

## [2.0.0-alpha.3] - 2019-12-07

### Changed

* Migrate to tokio 0.2


## [2.0.0-alpha.1] - 2019-11-22

### Changed

* Migrated to `std::future`

* Remove implementation of `Responder` for `()`. (#1167)


## [1.0.9] - 2019-11-14

### Added

* Add `Payload::into_inner` method and make stored `def::Payload` public. (#1110)

### Changed

* Support `Host` guards when the `Host` header is unset (e.g. HTTP/2 requests) (#1129)


## [1.0.8] - 2019-09-25

### Added

* Add `Scope::register_data` and `Resource::register_data` methods, parallel to
  `App::register_data`.

* Add `middleware::Condition` that conditionally enables another middleware

* Allow to re-construct `ServiceRequest` from `HttpRequest` and `Payload`

* Add `HttpServer::listen_uds` for ability to listen on UDS FD rather than path,
  which is useful for example with systemd.

### Changed

* Make UrlEncodedError::Overflow more informative

* Use actix-testing for testing utils


## [1.0.7] - 2019-08-29

### Fixed

* Request Extensions leak #1062


## [1.0.6] - 2019-08-28

### Added

* Re-implement Host predicate (#989)

* Form implements Responder, returning a `application/x-www-form-urlencoded` response

* Add `into_inner` to `Data`

* Add `test::TestRequest::set_form()` convenience method to automatically serialize data and set
  the header in test requests.

### Changed

* `Query` payload made `pub`. Allows user to pattern-match the payload.

* Enable `rust-tls` feature for client #1045

* Update serde_urlencoded to 0.6.1

* Update url to 2.1


## [1.0.5] - 2019-07-18

### Added

* Unix domain sockets (HttpServer::bind_uds) #92

* Actix now logs errors resulting in "internal server error" responses always, with the `error`
  logging level

### Fixed

* Restored logging of errors through the `Logger` middleware


## [1.0.4] - 2019-07-17

### Added

* Add `Responder` impl for `(T, StatusCode) where T: Responder`

* Allow to access app's resource map via
  `ServiceRequest::resource_map()` and `HttpRequest::resource_map()` methods.

### Changed

* Upgrade `rand` dependency version to 0.7


## [1.0.3] - 2019-06-28

### Added

* Support asynchronous data factories #850

### Changed

*  Use `encoding_rs` crate instead of unmaintained `encoding` crate


## [1.0.2] - 2019-06-17

### Changed

* Move cors middleware to `actix-cors` crate.

* Move identity middleware to `actix-identity` crate.


## [1.0.1] - 2019-06-17

### Added

* Add support for PathConfig #903

* Add `middleware::identity::RequestIdentity` trait to `get_identity` from `HttpMessage`.

### Changed

* Move cors middleware to `actix-cors` crate.

* Move identity middleware to `actix-identity` crate.

* Disable default feature `secure-cookies`.

* Allow to test an app that uses async actors #897

* Re-apply patch from #637 #894

### Fixed

* HttpRequest::url_for is broken with nested scopes #915


## [1.0.0] - 2019-06-05

### Added

* Add `Scope::configure()` method.

* Add `ServiceRequest::set_payload()` method.

* Add `test::TestRequest::set_json()` convenience method to automatically
  serialize data and set header in test requests.

* Add macros for head, options, trace, connect and patch http methods

### Changed

* Drop an unnecessary `Option<_>` indirection around `ServerBuilder` from `HttpServer`. #863

### Fixed

* Fix Logger request time format, and use rfc3339. #867

* Clear http requests pool on app service drop #860


## [1.0.0-rc] - 2019-05-18

### Added

* Add `Query<T>::from_query()` to extract parameters from a query string. #846
* `QueryConfig`, similar to `JsonConfig` for customizing error handling of query extractors.

### Changed

* `JsonConfig` is now `Send + Sync`, this implies that `error_handler` must be `Send + Sync` too.

### Fixed

* Codegen with parameters in the path only resolves the first registered endpoint #841


## [1.0.0-beta.4] - 2019-05-12

### Added

* Allow to set/override app data on scope level

### Changed

* `App::configure` take an `FnOnce` instead of `Fn`
* Upgrade actix-net crates


## [1.0.0-beta.3] - 2019-05-04

### Added

* Add helper function for executing futures `test::block_fn()`

### Changed

* Extractor configuration could be registered with `App::data()`
  or with `Resource::data()` #775

* Route data is unified with app data, `Route::data()` moved to resource
  level to `Resource::data()`

* CORS handling without headers #702

* Allow constructing `Data` instances to avoid double `Arc` for `Send + Sync` types.

### Fixed

* Fix `NormalizePath` middleware impl #806

### Deleted

* `App::data_factory()` is deleted.


## [1.0.0-beta.2] - 2019-04-24

### Added

* Add raw services support via `web::service()`

* Add helper functions for reading response body `test::read_body()`

* Add support for `remainder match` (i.e "/path/{tail}*")

* Extend `Responder` trait, allow to override status code and headers.

* Store visit and login timestamp in the identity cookie #502

### Changed

* `.to_async()` handler can return `Responder` type #792

### Fixed

* Fix async web::Data factory handling


## [1.0.0-beta.1] - 2019-04-20

### Added

* Add helper functions for reading test response body,
 `test::read_response()` and test::read_response_json()`

* Add `.peer_addr()` #744

* Add `NormalizePath` middleware

### Changed

* Rename `RouterConfig` to `ServiceConfig`

* Rename `test::call_success` to `test::call_service`

* Removed `ServiceRequest::from_parts()` as it is unsafe to create from parts.

* `CookieIdentityPolicy::max_age()` accepts value in seconds

### Fixed

* Fixed `TestRequest::app_data()`


## [1.0.0-alpha.6] - 2019-04-14

### Changed

* Allow using any service as default service.

* Remove generic type for request payload, always use default.

* Removed `Decompress` middleware. Bytes, String, Json, Form extractors
  automatically decompress payload.

* Make extractor config type explicit. Add `FromRequest::Config` associated type.


## [1.0.0-alpha.5] - 2019-04-12

### Added

* Added async io `TestBuffer` for testing.

### Deleted

* Removed native-tls support


## [1.0.0-alpha.4] - 2019-04-08

### Added

* `App::configure()` allow to offload app configuration to different methods

* Added `URLPath` option for logger

* Added `ServiceRequest::app_data()`, returns `Data<T>`

* Added `ServiceFromRequest::app_data()`, returns `Data<T>`

### Changed

* `FromRequest` trait refactoring

* Move multipart support to actix-multipart crate

### Fixed

* Fix body propagation in Response::from_error. #760


## [1.0.0-alpha.3] - 2019-04-02

### Changed

* Renamed `TestRequest::to_service()` to `TestRequest::to_srv_request()`

* Renamed `TestRequest::to_response()` to `TestRequest::to_srv_response()`

* Removed `Deref` impls

### Removed

* Removed unused `actix_web::web::md()`


## [1.0.0-alpha.2] - 2019-03-29

### Added

* Rustls support

### Changed

* Use forked cookie

* Multipart::Field renamed to MultipartField

## [1.0.0-alpha.1] - 2019-03-28

### Changed

* Complete architecture re-design.

* Return 405 response if no matching route found within resource #538<|MERGE_RESOLUTION|>--- conflicted
+++ resolved
@@ -10,23 +10,17 @@
 * Update `language-tags` to `0.3`.
 * `ServiceResponse::take_body`. [#2201]
 * `ServiceResponse::map_body` closure receives and returns `B` instead of `ResponseBody<B>` types. [#2201]
-<<<<<<< HEAD
 * All error trait bounds in server service builders have changed from `Into<Error>` to `Into<Response<AnyBody>>`. [#2224]
 * All error trait bounds in message body and stream impls changed from `Into<Error>` to `Into<Box<dyn std::error::Error>>`. [#2224]
-=======
 * `middleware::normalize` now will not try to normalize URIs with no valid path [#2246]
->>>>>>> b1e841f1
 
 ### Removed
 * `HttpResponse::take_body` and old `HttpResponse::into_body` method that casted body type. [#2201]
 
 [#2200]: https://github.com/actix/actix-web/pull/2200
 [#2201]: https://github.com/actix/actix-web/pull/2201
-<<<<<<< HEAD
 [#2224]: https://github.com/actix/actix-web/pull/2224
-=======
 [#2246]: https://github.com/actix/actix-web/pull/2246
->>>>>>> b1e841f1
 
 
 ## 4.0.0-beta.6 - 2021-04-17
