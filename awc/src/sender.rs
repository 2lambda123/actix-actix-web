--- conflicted
+++ resolved
@@ -1,20 +1,3 @@
-<<<<<<< HEAD
-use std::future::Future;
-use std::net;
-use std::pin::Pin;
-use std::rc::Rc;
-use std::task::{Context, Poll};
-use std::time::Duration;
-
-use actix_http::body::{Body, BodyStream};
-use actix_http::http::header::{self, IntoHeaderValue};
-use actix_http::http::{Error as HttpError, HeaderMap, HeaderName};
-use actix_http::{Error, RequestHead};
-use actix_rt::time::{sleep, Sleep};
-use bytes::Bytes;
-use derive_more::From;
-use futures_core::{ready, Stream};
-=======
 use std::{
     future::Future,
     net,
@@ -36,7 +19,6 @@
 use bytes::Bytes;
 use derive_more::From;
 use futures_core::Stream;
->>>>>>> 9604e249
 use serde::Serialize;
 
 #[cfg(feature = "compress")]
