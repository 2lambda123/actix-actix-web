use std::fmt;
use std::future::Future;
use std::io;
use std::marker::PhantomData;
use std::pin::Pin;
use std::task::{Context, Poll};
<<<<<<< HEAD
use std::time::{Duration, Instant};
=======
use std::{
    cell::{Ref, RefMut},
    mem,
};
>>>>>>> 2cc6b47f

use bytes::{Bytes, BytesMut};
use futures_core::{ready, Stream};

use actix_http::error::PayloadError;
use actix_http::http::header;
use actix_http::http::{HeaderMap, StatusCode, Version};
use actix_http::{Extensions, HttpMessage, Payload, PayloadStream, ResponseHead};
use actix_rt::time::{sleep, Sleep};
use serde::de::DeserializeOwned;

#[cfg(feature = "cookies")]
use actix_http::{cookie::Cookie, error::CookieParseError};

use crate::error::JsonPayloadError;

/// Client Response
pub struct ClientResponse<S = PayloadStream> {
    pub(crate) head: ResponseHead,
    pub(crate) payload: Payload<S>,
    pub(crate) timeout: ResponseTimeout,
}

/// helper enum with reusable sleep passed from `SendClientResponse`.
/// See `ClientResponse::_timeout` for reason.
pub(crate) enum ResponseTimeout {
    Disabled(Option<Pin<Box<Sleep>>>),
    Enabled(Pin<Box<Sleep>>),
}

impl Default for ResponseTimeout {
    fn default() -> Self {
        Self::Disabled(None)
    }
}

impl ResponseTimeout {
    fn poll_timeout(&mut self, cx: &mut Context<'_>) -> Result<(), PayloadError> {
        match *self {
            Self::Enabled(ref mut timeout) => {
                if timeout.as_mut().poll(cx).is_ready() {
                    Err(PayloadError::Io(io::Error::new(
                        io::ErrorKind::TimedOut,
                        "Response Payload IO timed out",
                    )))
                } else {
                    Ok(())
                }
            }
            Self::Disabled(_) => Ok(()),
        }
    }
}

impl<S> HttpMessage for ClientResponse<S> {
    type Stream = S;

    fn headers(&self) -> &HeaderMap {
        &self.head.headers
    }

    fn take_payload(&mut self) -> Payload<S> {
        std::mem::replace(&mut self.payload, Payload::None)
    }

    fn extensions(&self) -> Ref<'_, Extensions> {
        self.head.extensions()
    }

    fn extensions_mut(&self) -> RefMut<'_, Extensions> {
        self.head.extensions_mut()
    }

<<<<<<< HEAD
=======
    fn take_payload(&mut self) -> Payload<S> {
        mem::replace(&mut self.payload, Payload::None)
    }

>>>>>>> 2cc6b47f
    /// Load request cookies.
    #[cfg(feature = "cookies")]
    fn cookies(&self) -> Result<Ref<'_, Vec<Cookie<'static>>>, CookieParseError> {
        struct Cookies(Vec<Cookie<'static>>);

        if self.extensions().get::<Cookies>().is_none() {
            let mut cookies = Vec::new();
            for hdr in self.headers().get_all(&header::SET_COOKIE) {
                let s = std::str::from_utf8(hdr.as_bytes()).map_err(CookieParseError::from)?;
                cookies.push(Cookie::parse_encoded(s)?.into_owned());
            }
            self.extensions_mut().insert(Cookies(cookies));
        }
        Ok(Ref::map(self.extensions(), |ext| {
            &ext.get::<Cookies>().unwrap().0
        }))
    }
}

impl<S> ClientResponse<S> {
    /// Create new Request instance
    pub(crate) fn new(head: ResponseHead, payload: Payload<S>) -> Self {
        ClientResponse {
            head,
            payload,
            timeout: ResponseTimeout::default(),
        }
    }

    #[inline]
    pub(crate) fn head(&self) -> &ResponseHead {
        &self.head
    }

    /// Read the Request Version.
    #[inline]
    pub fn version(&self) -> Version {
        self.head().version
    }

    /// Get the status from the server.
    #[inline]
    pub fn status(&self) -> StatusCode {
        self.head().status
    }

    #[inline]
    /// Returns request's headers.
    pub fn headers(&self) -> &HeaderMap {
        &self.head().headers
    }

    /// Set a body and return previous body value
    pub fn map_body<F, U>(mut self, f: F) -> ClientResponse<U>
    where
        F: FnOnce(&mut ResponseHead, Payload<S>) -> Payload<U>,
    {
        let payload = f(&mut self.head, self.payload);

        ClientResponse {
            payload,
            head: self.head,
            timeout: self.timeout,
        }
    }

    /// Set a timeout duration for [`ClientResponse`](self::ClientResponse).
    ///
    /// This duration covers the duration of processing the response body stream
    /// and would end it as timeout error when deadline met.
    ///
    /// Disabled by default.
    pub fn timeout(self, dur: Duration) -> Self {
        let timeout = match self.timeout {
            ResponseTimeout::Disabled(Some(mut timeout))
            | ResponseTimeout::Enabled(mut timeout) => {
                match Instant::now().checked_add(dur) {
                    Some(deadline) => {
                        timeout.as_mut().reset(deadline.into());
                        ResponseTimeout::Enabled(timeout)
                    }
                    None => ResponseTimeout::Enabled(Box::pin(sleep(dur))),
                }
            }
            _ => ResponseTimeout::Enabled(Box::pin(sleep(dur))),
        };

        Self {
            payload: self.payload,
            head: self.head,
            timeout,
        }
    }

    /// This method does not enable timeout. It's used to pass the boxed `Sleep` from
    /// `SendClientRequest` and reuse it's heap allocation together with it's slot in
    /// timer wheel.
    pub(crate) fn _timeout(mut self, timeout: Option<Pin<Box<Sleep>>>) -> Self {
        self.timeout = ResponseTimeout::Disabled(timeout);
        self
    }
}

impl<S> ClientResponse<S>
where
    S: Stream<Item = Result<Bytes, PayloadError>>,
{
    /// Loads HTTP response's body.
    pub fn body(&mut self) -> MessageBody<S> {
        MessageBody::new(self)
    }

    /// Loads and parse `application/json` encoded body.
    /// Return `JsonBody<T>` future. It resolves to a `T` value.
    ///
    /// Returns error:
    ///
    /// * content type is not `application/json`
    /// * content length is greater than 256k
    pub fn json<T: DeserializeOwned>(&mut self) -> JsonBody<S, T> {
        JsonBody::new(self)
    }
}

impl<S> Stream for ClientResponse<S>
where
    S: Stream<Item = Result<Bytes, PayloadError>> + Unpin,
{
    type Item = Result<Bytes, PayloadError>;

    fn poll_next(
        self: Pin<&mut Self>,
        cx: &mut Context<'_>,
    ) -> Poll<Option<Self::Item>> {
        let this = self.get_mut();
        this.timeout.poll_timeout(cx)?;

        Pin::new(&mut this.payload).poll_next(cx)
    }
}

impl<S> fmt::Debug for ClientResponse<S> {
    fn fmt(&self, f: &mut fmt::Formatter<'_>) -> fmt::Result {
        writeln!(f, "\nClientResponse {:?} {}", self.version(), self.status(),)?;
        writeln!(f, "  headers:")?;
        for (key, val) in self.headers().iter() {
            writeln!(f, "    {:?}: {:?}", key, val)?;
        }
        Ok(())
    }
}

/// Future that resolves to a complete HTTP message body.
pub struct MessageBody<S> {
    length: Option<usize>,
    err: Option<PayloadError>,
    timeout: ResponseTimeout,
    fut: Option<ReadBody<S>>,
}

impl<S> MessageBody<S>
where
    S: Stream<Item = Result<Bytes, PayloadError>>,
{
    /// Create `MessageBody` for request.
    pub fn new(res: &mut ClientResponse<S>) -> MessageBody<S> {
        let mut len = None;
        if let Some(l) = res.headers().get(&header::CONTENT_LENGTH) {
            if let Ok(s) = l.to_str() {
                if let Ok(l) = s.parse::<usize>() {
                    len = Some(l)
                } else {
                    return Self::err(PayloadError::UnknownLength);
                }
            } else {
                return Self::err(PayloadError::UnknownLength);
            }
        }

        MessageBody {
            length: len,
            err: None,
            timeout: std::mem::take(&mut res.timeout),
            fut: Some(ReadBody::new(res.take_payload(), 262_144)),
        }
    }

    /// Change max size of payload. By default max size is 256kB
    pub fn limit(mut self, limit: usize) -> Self {
        if let Some(ref mut fut) = self.fut {
            fut.limit = limit;
        }
        self
    }

    fn err(e: PayloadError) -> Self {
        MessageBody {
            fut: None,
            err: Some(e),
            length: None,
            timeout: ResponseTimeout::default(),
        }
    }
}

impl<S> Future for MessageBody<S>
where
    S: Stream<Item = Result<Bytes, PayloadError>> + Unpin,
{
    type Output = Result<Bytes, PayloadError>;

    fn poll(self: Pin<&mut Self>, cx: &mut Context<'_>) -> Poll<Self::Output> {
        let this = self.get_mut();

        if let Some(err) = this.err.take() {
            return Poll::Ready(Err(err));
        }

        if let Some(len) = this.length.take() {
            if len > this.fut.as_ref().unwrap().limit {
                return Poll::Ready(Err(PayloadError::Overflow));
            }
        }

        this.timeout.poll_timeout(cx)?;

        Pin::new(&mut this.fut.as_mut().unwrap()).poll(cx)
    }
}

/// Response's payload json parser, it resolves to a deserialized `T` value.
///
/// Returns error:
///
/// * content type is not `application/json`
/// * content length is greater than 64k
pub struct JsonBody<S, U> {
    length: Option<usize>,
    err: Option<JsonPayloadError>,
    timeout: ResponseTimeout,
    fut: Option<ReadBody<S>>,
    _phantom: PhantomData<U>,
}

impl<S, U> JsonBody<S, U>
where
    S: Stream<Item = Result<Bytes, PayloadError>>,
    U: DeserializeOwned,
{
    /// Create `JsonBody` for request.
    pub fn new(res: &mut ClientResponse<S>) -> Self {
        // check content-type
        let json = if let Ok(Some(mime)) = res.mime_type() {
            mime.subtype() == mime::JSON || mime.suffix() == Some(mime::JSON)
        } else {
            false
        };
        if !json {
            return JsonBody {
                length: None,
                fut: None,
                timeout: ResponseTimeout::default(),
                err: Some(JsonPayloadError::ContentType),
                _phantom: PhantomData,
            };
        }

        let mut len = None;
<<<<<<< HEAD
        if let Some(l) = res.headers().get(&CONTENT_LENGTH) {
=======
        if let Some(l) = req.headers().get(&header::CONTENT_LENGTH) {
>>>>>>> 2cc6b47f
            if let Ok(s) = l.to_str() {
                if let Ok(l) = s.parse::<usize>() {
                    len = Some(l)
                }
            }
        }

        JsonBody {
            length: len,
            err: None,
            timeout: std::mem::take(&mut res.timeout),
            fut: Some(ReadBody::new(res.take_payload(), 65536)),
            _phantom: PhantomData,
        }
    }

    /// Change max size of payload. By default max size is 64kB
    pub fn limit(mut self, limit: usize) -> Self {
        if let Some(ref mut fut) = self.fut {
            fut.limit = limit;
        }
        self
    }
}

impl<T, U> Unpin for JsonBody<T, U>
where
    T: Stream<Item = Result<Bytes, PayloadError>> + Unpin,
    U: DeserializeOwned,
{
}

impl<T, U> Future for JsonBody<T, U>
where
    T: Stream<Item = Result<Bytes, PayloadError>> + Unpin,
    U: DeserializeOwned,
{
    type Output = Result<U, JsonPayloadError>;

    fn poll(mut self: Pin<&mut Self>, cx: &mut Context<'_>) -> Poll<Self::Output> {
        if let Some(err) = self.err.take() {
            return Poll::Ready(Err(err));
        }

        if let Some(len) = self.length.take() {
            if len > self.fut.as_ref().unwrap().limit {
                return Poll::Ready(Err(JsonPayloadError::Payload(PayloadError::Overflow)));
            }
        }

        self.timeout
            .poll_timeout(cx)
            .map_err(JsonPayloadError::Payload)?;

        let body = ready!(Pin::new(&mut self.get_mut().fut.as_mut().unwrap()).poll(cx))?;
        Poll::Ready(serde_json::from_slice::<U>(&body).map_err(JsonPayloadError::from))
    }
}

struct ReadBody<S> {
    stream: Payload<S>,
    buf: BytesMut,
    limit: usize,
}

impl<S> ReadBody<S> {
    fn new(stream: Payload<S>, limit: usize) -> Self {
        Self {
            stream,
            buf: BytesMut::with_capacity(std::cmp::min(limit, 32768)),
            limit,
        }
    }
}

impl<S> Future for ReadBody<S>
where
    S: Stream<Item = Result<Bytes, PayloadError>> + Unpin,
{
    type Output = Result<Bytes, PayloadError>;

    fn poll(self: Pin<&mut Self>, cx: &mut Context<'_>) -> Poll<Self::Output> {
        let this = self.get_mut();

        loop {
            return match Pin::new(&mut this.stream).poll_next(cx)? {
                Poll::Ready(Some(chunk)) => {
                    if (this.buf.len() + chunk.len()) > this.limit {
                        Poll::Ready(Err(PayloadError::Overflow))
                    } else {
                        this.buf.extend_from_slice(&chunk);
                        continue;
                    }
                }
                Poll::Ready(None) => Poll::Ready(Ok(this.buf.split().freeze())),
                Poll::Pending => Poll::Pending,
            };
        }
    }
}

#[cfg(test)]
mod tests {
    use super::*;
    use serde::{Deserialize, Serialize};

    use crate::{http::header, test::TestResponse};

    #[actix_rt::test]
    async fn test_body() {
        let mut req = TestResponse::with_header(header::CONTENT_LENGTH, "xxxx").finish();
        match req.body().await.err().unwrap() {
            PayloadError::UnknownLength => {}
            _ => unreachable!("error"),
        }

        let mut req = TestResponse::with_header(header::CONTENT_LENGTH, "1000000").finish();
        match req.body().await.err().unwrap() {
            PayloadError::Overflow => {}
            _ => unreachable!("error"),
        }

        let mut req = TestResponse::default()
            .set_payload(Bytes::from_static(b"test"))
            .finish();
        assert_eq!(req.body().await.ok().unwrap(), Bytes::from_static(b"test"));

        let mut req = TestResponse::default()
            .set_payload(Bytes::from_static(b"11111111111111"))
            .finish();
        match req.body().limit(5).await.err().unwrap() {
            PayloadError::Overflow => {}
            _ => unreachable!("error"),
        }
    }

    #[derive(Serialize, Deserialize, PartialEq, Debug)]
    struct MyObject {
        name: String,
    }

    fn json_eq(err: JsonPayloadError, other: JsonPayloadError) -> bool {
        match err {
            JsonPayloadError::Payload(PayloadError::Overflow) => {
                matches!(other, JsonPayloadError::Payload(PayloadError::Overflow))
            }
            JsonPayloadError::ContentType => {
                matches!(other, JsonPayloadError::ContentType)
            }
            _ => false,
        }
    }

    #[actix_rt::test]
    async fn test_json_body() {
        let mut req = TestResponse::default().finish();
        let json = JsonBody::<_, MyObject>::new(&mut req).await;
        assert!(json_eq(json.err().unwrap(), JsonPayloadError::ContentType));

        let mut req = TestResponse::default()
            .header(
                header::CONTENT_TYPE,
                header::HeaderValue::from_static("application/text"),
            )
            .finish();
        let json = JsonBody::<_, MyObject>::new(&mut req).await;
        assert!(json_eq(json.err().unwrap(), JsonPayloadError::ContentType));

        let mut req = TestResponse::default()
            .header(
                header::CONTENT_TYPE,
                header::HeaderValue::from_static("application/json"),
            )
            .header(
                header::CONTENT_LENGTH,
                header::HeaderValue::from_static("10000"),
            )
            .finish();

        let json = JsonBody::<_, MyObject>::new(&mut req).limit(100).await;
        assert!(json_eq(
            json.err().unwrap(),
            JsonPayloadError::Payload(PayloadError::Overflow)
        ));

        let mut req = TestResponse::default()
            .header(
                header::CONTENT_TYPE,
                header::HeaderValue::from_static("application/json"),
            )
            .header(
                header::CONTENT_LENGTH,
                header::HeaderValue::from_static("16"),
            )
            .set_payload(Bytes::from_static(b"{\"name\": \"test\"}"))
            .finish();

        let json = JsonBody::<_, MyObject>::new(&mut req).await;
        assert_eq!(
            json.ok().unwrap(),
            MyObject {
                name: "test".to_owned()
            }
        );
    }
}<|MERGE_RESOLUTION|>--- conflicted
+++ resolved
@@ -1,26 +1,22 @@
-use std::fmt;
-use std::future::Future;
-use std::io;
-use std::marker::PhantomData;
-use std::pin::Pin;
-use std::task::{Context, Poll};
-<<<<<<< HEAD
-use std::time::{Duration, Instant};
-=======
 use std::{
     cell::{Ref, RefMut},
-    mem,
+    fmt,
+    future::Future,
+    io,
+    marker::PhantomData,
+    pin::Pin,
+    task::{Context, Poll},
+    time::{Duration, Instant},
 };
->>>>>>> 2cc6b47f
-
+
+use actix_http::{
+    error::PayloadError,
+    http::{header, HeaderMap, StatusCode, Version},
+    Extensions, HttpMessage, Payload, PayloadStream, ResponseHead,
+};
+use actix_rt::time::{sleep, Sleep};
 use bytes::{Bytes, BytesMut};
 use futures_core::{ready, Stream};
-
-use actix_http::error::PayloadError;
-use actix_http::http::header;
-use actix_http::http::{HeaderMap, StatusCode, Version};
-use actix_http::{Extensions, HttpMessage, Payload, PayloadStream, ResponseHead};
-use actix_rt::time::{sleep, Sleep};
 use serde::de::DeserializeOwned;
 
 #[cfg(feature = "cookies")]
@@ -85,13 +81,6 @@
         self.head.extensions_mut()
     }
 
-<<<<<<< HEAD
-=======
-    fn take_payload(&mut self) -> Payload<S> {
-        mem::replace(&mut self.payload, Payload::None)
-    }
-
->>>>>>> 2cc6b47f
     /// Load request cookies.
     #[cfg(feature = "cookies")]
     fn cookies(&self) -> Result<Ref<'_, Vec<Cookie<'static>>>, CookieParseError> {
@@ -167,15 +156,13 @@
     pub fn timeout(self, dur: Duration) -> Self {
         let timeout = match self.timeout {
             ResponseTimeout::Disabled(Some(mut timeout))
-            | ResponseTimeout::Enabled(mut timeout) => {
-                match Instant::now().checked_add(dur) {
-                    Some(deadline) => {
-                        timeout.as_mut().reset(deadline.into());
-                        ResponseTimeout::Enabled(timeout)
-                    }
-                    None => ResponseTimeout::Enabled(Box::pin(sleep(dur))),
+            | ResponseTimeout::Enabled(mut timeout) => match Instant::now().checked_add(dur) {
+                Some(deadline) => {
+                    timeout.as_mut().reset(deadline.into());
+                    ResponseTimeout::Enabled(timeout)
                 }
-            }
+                None => ResponseTimeout::Enabled(Box::pin(sleep(dur))),
+            },
             _ => ResponseTimeout::Enabled(Box::pin(sleep(dur))),
         };
 
@@ -222,10 +209,7 @@
 {
     type Item = Result<Bytes, PayloadError>;
 
-    fn poll_next(
-        self: Pin<&mut Self>,
-        cx: &mut Context<'_>,
-    ) -> Poll<Option<Self::Item>> {
+    fn poll_next(self: Pin<&mut Self>, cx: &mut Context<'_>) -> Poll<Option<Self::Item>> {
         let this = self.get_mut();
         this.timeout.poll_timeout(cx)?;
 
@@ -360,11 +344,8 @@
         }
 
         let mut len = None;
-<<<<<<< HEAD
-        if let Some(l) = res.headers().get(&CONTENT_LENGTH) {
-=======
-        if let Some(l) = req.headers().get(&header::CONTENT_LENGTH) {
->>>>>>> 2cc6b47f
+
+        if let Some(l) = res.headers().get(&header::CONTENT_LENGTH) {
             if let Ok(s) = l.to_str() {
                 if let Ok(l) = s.parse::<usize>() {
                     len = Some(l)
