[package]
name = "awc"
version = "3.0.0-beta.18"
authors = [
    "Nikolay Kim <fafhrd91@gmail.com>",
    "fakeshadow <24548779@qq.com>",
]
description = "Async HTTP and WebSocket client library built on the Actix ecosystem"
keywords = ["actix", "http", "framework", "async", "web"]
categories = [
    "network-programming",
    "asynchronous",
    "web-programming::http-client",
    "web-programming::websocket",
]
homepage = "https://actix.rs"
repository = "https://github.com/actix/actix-web.git"
license = "MIT OR Apache-2.0"
edition = "2018"

[lib]
name = "awc"
path = "src/lib.rs"

[package.metadata.docs.rs]
# features that docs.rs will build with
features = ["openssl", "rustls", "compress-brotli", "compress-gzip", "compress-zstd", "cookies"]

[features]
default = ["compress-brotli", "compress-gzip", "compress-zstd", "cookies"]

# openssl
openssl = ["tls-openssl", "actix-tls/openssl"]

# rustls
rustls = ["tls-rustls", "actix-tls/rustls"]

# Brotli algorithm content-encoding support
compress-brotli = ["actix-http/compress-brotli", "__compress"]
# Gzip and deflate algorithms content-encoding support
compress-gzip = ["actix-http/compress-gzip", "__compress"]
# Zstd algorithm content-encoding support
compress-zstd = ["actix-http/compress-zstd", "__compress"]

# cookie parsing and cookie jar
cookies = ["cookie"]

# trust-dns as dns resolver
trust-dns = ["trust-dns-resolver"]

# Internal (PRIVATE!) features used to aid testing and cheking feature status.
# Don't rely on these whatsoever. They may disappear at anytime.
__compress = []

# Enable dangerous feature for testing and local network usage:
# - HTTP/2 over TCP(No Tls).
# DO NOT enable this over any internet use case.
dangerous-h2c = []

[dependencies]
actix-codec = "0.4.1"
actix-service = "2.0.0"
actix-http = "3.0.0-beta.18"
actix-rt = { version = "2.1", default-features = false }
actix-tls = { version = "3.0.0", features = ["connect", "uri"] }
actix-utils = "3.0.0"

ahash = "0.7"
base64 = "0.13"
bytes = "1"
cfg-if = "1"
derive_more = "0.99.5"
futures-core = { version = "0.3.7", default-features = false, features = ["alloc"] }
futures-util = { version = "0.3.7", default-features = false, features = ["alloc", "sink"] }
h2 = "0.3.9"
http = "0.2.5"
itoa = "1"
log =" 0.4"
mime = "0.3"
percent-encoding = "2.1"
pin-project-lite = "0.2"
rand = "0.8"
serde = "1.0"
serde_json = "1.0"
serde_urlencoded = "0.7"
tokio = { version = "1.8.4", features = ["sync"] }

cookie = { version = "0.16", features = ["percent-encode"], optional = true }

tls-openssl = { package = "openssl", version = "0.10.9", optional = true }
tls-rustls = { package = "rustls", version = "0.20.0", optional = true, features = ["dangerous_configuration"] }

trust-dns-resolver = { version = "0.20.0", optional = true }

[dev-dependencies]
actix-http = { version = "3.0.0-beta.18", features = ["openssl"] }
actix-http-test = { version = "3.0.0-beta.11", features = ["openssl"] }
actix-server = "2.0.0-rc.2"
actix-test = { version = "0.1.0-beta.11", features = ["openssl", "rustls"] }
actix-tls = { version = "3.0.0", features = ["openssl", "rustls"] }
actix-utils = "3.0.0"
actix-web = { version = "4.0.0-beta.20", features = ["openssl"] }

<<<<<<< HEAD
brotli = "3.3"
=======
brotli2 = "0.3.2"
const-str = "0.3"
>>>>>>> 455d5c46
env_logger = "0.9"
flate2 = "1.0.13"
futures-util = { version = "0.3.7", default-features = false }
static_assertions = "1.1"
rcgen = "0.8"
rustls-pemfile = "0.2"
zstd = "0.9"

[[example]]
name = "client"
required-features = ["rustls"]<|MERGE_RESOLUTION|>--- conflicted
+++ resolved
@@ -101,12 +101,8 @@
 actix-utils = "3.0.0"
 actix-web = { version = "4.0.0-beta.20", features = ["openssl"] }
 
-<<<<<<< HEAD
-brotli = "3.3"
-=======
-brotli2 = "0.3.2"
+brotli2 = "0.3.3"
 const-str = "0.3"
->>>>>>> 455d5c46
 env_logger = "0.9"
 flate2 = "1.0.13"
 futures-util = { version = "0.3.7", default-features = false }
