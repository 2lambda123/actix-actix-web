--- conflicted
+++ resolved
@@ -1,19 +1,18 @@
 # Changes
 
-<<<<<<< HEAD
 ##
 
 ### Added
 
 * Add `FrozenClientRequest` to support retries for sending HTTP requests
 
-=======
+
 ## [0.2.5] - 2019-09-06
 
 ### Changed
 
 * Ensure that the `Host` header is set when initiating a WebSocket client connection.
->>>>>>> 5e8f1c33
+
 
 ## [0.2.4] - 2019-08-13
 
