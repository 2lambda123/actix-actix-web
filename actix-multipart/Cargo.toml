[package]
name = "actix-multipart"
version = "0.5.0"
authors = ["Nikolay Kim <fafhrd91@gmail.com>"]
description = "Multipart form support for Actix Web"
keywords = ["http", "web", "framework", "async", "futures"]
homepage = "https://actix.rs"
repository = "https://github.com/actix/actix-web.git"
license = "MIT OR Apache-2.0"
edition = "2018"

[package.metadata.docs.rs]
rustdoc-args = ["--cfg", "docsrs"]
all-features = true

[features]
default = ["tempfile", "derive"]
derive = ["actix-multipart-derive"]
tempfile = ["tempfile-dep", "tokio/fs"]

[lib]
name = "actix_multipart"
path = "src/lib.rs"

[dependencies]
actix-multipart-derive = { version = "=0.4.0", optional = true }
actix-utils = "3"
actix-web = { version = "4", default-features = false }

bytes = "1"
derive_more = "0.99.5"
<<<<<<< HEAD
futures-core = "0.3.17"
futures-util = { version = "0.3.17", default-features = false, features = ["std"] }
=======
futures-core = { version = "0.3.17", default-features = false, features = ["alloc"] }
>>>>>>> 358c1cf8
httparse = "1.3"
local-waker = "0.1"
log = "0.4"
memchr = "2.5"
mime = "0.3"
serde = "1"
serde_json = "1"
serde_plain = "1"
# TODO(MSRV 1.60): replace with dep: prefix
tempfile-dep = { package = "tempfile", version = "3.3.0", optional = true }
tokio = { version = "1.13.1", features = ["sync"] }

[dev-dependencies]
actix-http = "3"
<<<<<<< HEAD
actix-multipart-rfc7578 = "0.10"
actix-rt = "2.2"
actix-test = "0.1.0"
awc = "3.0.1"
futures-util = { version = "0.3.7", default-features = false, features = ["alloc"] }
=======
futures-util = { version = "0.3.17", default-features = false, features = ["alloc"] }
tokio = { version = "1.18.5", features = ["sync"] }
>>>>>>> 358c1cf8
tokio-stream = "0.1"<|MERGE_RESOLUTION|>--- conflicted
+++ resolved
@@ -29,12 +29,7 @@
 
 bytes = "1"
 derive_more = "0.99.5"
-<<<<<<< HEAD
-futures-core = "0.3.17"
-futures-util = { version = "0.3.17", default-features = false, features = ["std"] }
-=======
 futures-core = { version = "0.3.17", default-features = false, features = ["alloc"] }
->>>>>>> 358c1cf8
 httparse = "1.3"
 local-waker = "0.1"
 log = "0.4"
@@ -49,14 +44,10 @@
 
 [dev-dependencies]
 actix-http = "3"
-<<<<<<< HEAD
 actix-multipart-rfc7578 = "0.10"
 actix-rt = "2.2"
 actix-test = "0.1.0"
 awc = "3.0.1"
-futures-util = { version = "0.3.7", default-features = false, features = ["alloc"] }
-=======
 futures-util = { version = "0.3.17", default-features = false, features = ["alloc"] }
 tokio = { version = "1.18.5", features = ["sync"] }
->>>>>>> 358c1cf8
 tokio-stream = "0.1"