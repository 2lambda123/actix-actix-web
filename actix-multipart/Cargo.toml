--- conflicted
+++ resolved
@@ -30,18 +30,14 @@
 httparse = "1.3"
 local-waker = "0.1"
 log = "0.4"
+memchr = "2.5"
 mime = "0.3"
-<<<<<<< HEAD
-twoway = "0.2"
 serde = "1.0"
 serde_plain = "1.0"
 serde_json = "1.0"
 # TODO: Replace with dep: prefix in newer versions of Cargo
 tempfile-dep = { package = "tempfile", version = "3.3.0", optional = true }
 tokio = { version = "1.8.4", features = ["sync"] }
-=======
-memchr = "2.5"
->>>>>>> 3c69d078
 
 [dev-dependencies]
 actix-rt = "2.2"
