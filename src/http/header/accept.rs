use std::cmp::Ordering;

use mime::Mime;

use super::{qitem, QualityItem};
use crate::http::header;

crate::http::header::common_header! {
    /// `Accept` header, defined
    /// in [RFC 7231 §5.3.2](https://datatracker.ietf.org/doc/html/rfc7231#section-5.3.2)
    ///
    /// The `Accept` header field can be used by user agents to specify
    /// response media types that are acceptable. Accept header fields can
    /// be used to indicate that the request is specifically limited to a
    /// small set of desired types, as in the case of a request for an
    /// in-line image
    ///
    /// # ABNF
    /// ```plain
    /// Accept = #( media-range [ accept-params ] )
    ///
    /// media-range    = ( "*/*"
    ///                  / ( type "/" "*" )
    ///                  / ( type "/" subtype )
    ///                  ) *( OWS ";" OWS parameter )
    /// accept-params  = weight *( accept-ext )
    /// accept-ext = OWS ";" OWS token [ "=" ( token / quoted-string ) ]
    /// ```
    ///
    /// # Example Values
    /// * `audio/*; q=0.2, audio/basic`
    /// * `text/plain; q=0.5, text/html, text/x-dvi; q=0.8, text/x-c`
    ///
    /// # Examples
    /// ```
    /// use actix_web::HttpResponse;
    /// use actix_web::http::header::{Accept, qitem};
    ///
    /// let mut builder = HttpResponse::Ok();
    /// builder.insert_header(
    ///     Accept(vec![
    ///         qitem(mime::TEXT_HTML),
    ///     ])
    /// );
    /// ```
    ///
    /// ```
    /// use actix_web::HttpResponse;
    /// use actix_web::http::header::{Accept, qitem};
    ///
    /// let mut builder = HttpResponse::Ok();
    /// builder.insert_header(
    ///     Accept(vec![
    ///         qitem(mime::APPLICATION_JSON),
    ///     ])
    /// );
    /// ```
    ///
    /// ```
    /// use actix_web::HttpResponse;
    /// use actix_web::http::header::{Accept, QualityItem, q, qitem};
    ///
    /// let mut builder = HttpResponse::Ok();
    /// builder.insert_header(
    ///     Accept(vec![
    ///         qitem(mime::TEXT_HTML),
    ///         qitem("application/xhtml+xml".parse().unwrap()),
    ///         QualityItem::new(
    ///             mime::TEXT_XML,
    ///             q(900)
    ///         ),
    ///         qitem("image/webp".parse().unwrap()),
    ///         QualityItem::new(
    ///             mime::STAR_STAR,
    ///             q(800)
    ///         ),
    ///     ])
    /// );
    /// ```
    (Accept, header::ACCEPT) => (QualityItem<Mime>)*

    test_parse_and_format {
        // Tests from the RFC
         crate::http::header::common_header_test!(
            test1,
            vec![b"audio/*; q=0.2, audio/basic"],
            Some(Accept(vec![
                QualityItem::new("audio/*".parse().unwrap(), q(200)),
                qitem("audio/basic".parse().unwrap()),
                ])));

        crate::http::header::common_header_test!(
            test2,
            vec![b"text/plain; q=0.5, text/html, text/x-dvi; q=0.8, text/x-c"],
            Some(Accept(vec![
                QualityItem::new(mime::TEXT_PLAIN, q(500)),
                qitem(mime::TEXT_HTML),
                QualityItem::new(
                    "text/x-dvi".parse().unwrap(),
                    q(800)),
                qitem("text/x-c".parse().unwrap()),
                ])));

        // Custom tests
        crate::http::header::common_header_test!(
            test3,
            vec![b"text/plain; charset=utf-8"],
            Some(Accept(vec![
                qitem(mime::TEXT_PLAIN_UTF_8),
                ])));
        crate::http::header::common_header_test!(
            test4,
            vec![b"text/plain; charset=utf-8; q=0.5"],
            Some(Accept(vec![
                QualityItem::new(mime::TEXT_PLAIN_UTF_8,
                    q(500)),
            ])));

        #[test]
        fn test_fuzzing1() {
            use actix_http::test::TestRequest;
            let req = TestRequest::default().insert_header((crate::http::header::ACCEPT, "chunk#;e")).finish();
            let header = Accept::parse(&req);
            assert!(header.is_ok());
        }
    }
}

impl Accept {
    /// Construct `Accept: */*`.
    pub fn star() -> Accept {
        Accept(vec![qitem(mime::STAR_STAR)])
    }

    /// Construct `Accept: application/json`.
    pub fn json() -> Accept {
        Accept(vec![qitem(mime::APPLICATION_JSON)])
    }

    /// Construct `Accept: text/*`.
    pub fn text() -> Accept {
        Accept(vec![qitem(mime::TEXT_STAR)])
    }

    /// Construct `Accept: image/*`.
    pub fn image() -> Accept {
        Accept(vec![qitem(mime::IMAGE_STAR)])
    }

    /// Construct `Accept: text/html`.
    pub fn html() -> Accept {
        Accept(vec![qitem(mime::TEXT_HTML)])
    }

    /// Returns a sorted list of mime types from highest to lowest preference, accounting for
    /// [q-factor weighting] and specificity.
    ///
<<<<<<< HEAD
    /// [q-factor weighting]: https://tools.ietf.org/html/rfc7231#section-5.3.2
=======
    /// [q-factor weighting]: https://datatracker.ietf.org/doc/html/rfc7231#section-5.3.2
>>>>>>> 075d871e
    pub fn ranked(&self) -> Vec<Mime> {
        if self.is_empty() {
            return vec![];
        }

        let mut types = self.0.clone();

        // use stable sort so items with equal q-factor and specificity retain listed order
        types.sort_by(|a, b| {
            // sort by q-factor descending
            b.quality.cmp(&a.quality).then_with(|| {
                // use specificity rules on mime types with
                // same q-factor (eg. text/html > text/* > */*)

                // subtypes are not comparable if main type is star, so return
                match (a.item.type_(), b.item.type_()) {
                    (mime::STAR, mime::STAR) => return Ordering::Equal,

                    // a is sorted after b
                    (mime::STAR, _) => return Ordering::Greater,

                    // a is sorted before b
                    (_, mime::STAR) => return Ordering::Less,

                    _ => {}
                }

                // in both these match expressions, the returned ordering appears
                // inverted because sort is high-to-low ("descending") precedence
                match (a.item.subtype(), b.item.subtype()) {
                    (mime::STAR, mime::STAR) => Ordering::Equal,

                    // a is sorted after b
                    (mime::STAR, _) => Ordering::Greater,

                    // a is sorted before b
                    (_, mime::STAR) => Ordering::Less,

                    _ => Ordering::Equal,
                }
            })
        });

        types.into_iter().map(|qitem| qitem.item).collect()
    }

    /// Extracts the most preferable mime type, accounting for [q-factor weighting].
    ///
    /// If no q-factors are provided, the first mime type is chosen. Note that items without
    /// q-factors are given the maximum preference value.
    ///
    /// As per the spec, will return [`Mime::STAR_STAR`] (indicating no preference) if the contained
    /// list is empty.
    ///
<<<<<<< HEAD
    /// [q-factor weighting]: https://tools.ietf.org/html/rfc7231#section-5.3.2
    pub fn preference(&self) -> Option<Mime> {
        // PERF: creating a sorted list is not necessary
        self.ranked().into_iter().next()
=======
    /// [q-factor weighting]: https://datatracker.ietf.org/doc/html/rfc7231#section-5.3.2
    pub fn preference(&self) -> Mime {
        use actix_http::header::q;

        let mut max_item = None;
        let mut max_pref = q(0);

        // uses manual max lookup loop since we want the first occurrence in the case of same
        // preference but `Iterator::max_by_key` would give us the last occurrence

        for pref in &self.0 {
            // only change if strictly greater
            // equal items, even while unsorted, still have higher preference if they appear first
            if pref.quality > max_pref {
                max_pref = pref.quality;
                max_item = Some(pref.item.clone());
            }
        }

        max_item.unwrap_or(mime::STAR_STAR)
>>>>>>> 075d871e
    }
}

#[cfg(test)]
mod tests {
    use super::*;
    use crate::http::header::q;

    #[test]
    fn ranking_precedence() {
        let test = Accept(vec![]);
        assert!(test.ranked().is_empty());

        let test = Accept(vec![qitem(mime::APPLICATION_JSON)]);
        assert_eq!(test.ranked(), vec!(mime::APPLICATION_JSON));

        let test = Accept(vec![
            qitem(mime::TEXT_HTML),
            "application/xhtml+xml".parse().unwrap(),
            QualityItem::new("application/xml".parse().unwrap(), q(0.9)),
            QualityItem::new(mime::STAR_STAR, q(0.8)),
        ]);
        assert_eq!(
            test.ranked(),
            vec![
                mime::TEXT_HTML,
                "application/xhtml+xml".parse().unwrap(),
                "application/xml".parse().unwrap(),
                mime::STAR_STAR,
            ]
        );

        let test = Accept(vec![
            qitem(mime::STAR_STAR),
            qitem(mime::IMAGE_STAR),
            qitem(mime::IMAGE_PNG),
        ]);
        assert_eq!(
            test.ranked(),
            vec![mime::IMAGE_PNG, mime::IMAGE_STAR, mime::STAR_STAR]
        );
    }

    #[test]
    fn preference_selection() {
        let test = Accept(vec![
            qitem(mime::TEXT_HTML),
            "application/xhtml+xml".parse().unwrap(),
            QualityItem::new("application/xml".parse().unwrap(), q(0.9)),
            QualityItem::new(mime::STAR_STAR, q(0.8)),
        ]);
<<<<<<< HEAD
        assert_eq!(test.preference(), Some(mime::TEXT_HTML));
=======
        assert_eq!(test.preference(), mime::TEXT_HTML);
>>>>>>> 075d871e

        let test = Accept(vec![
            QualityItem::new("video/*".parse().unwrap(), q(0.8)),
            qitem(mime::IMAGE_PNG),
            QualityItem::new(mime::STAR_STAR, q(0.5)),
            qitem(mime::IMAGE_SVG),
            QualityItem::new(mime::IMAGE_STAR, q(0.8)),
        ]);
<<<<<<< HEAD
        assert_eq!(test.preference(), Some(mime::IMAGE_PNG));
=======
        assert_eq!(test.preference(), mime::IMAGE_PNG);
>>>>>>> 075d871e
    }
}<|MERGE_RESOLUTION|>--- conflicted
+++ resolved
@@ -155,11 +155,7 @@
     /// Returns a sorted list of mime types from highest to lowest preference, accounting for
     /// [q-factor weighting] and specificity.
     ///
-<<<<<<< HEAD
-    /// [q-factor weighting]: https://tools.ietf.org/html/rfc7231#section-5.3.2
-=======
     /// [q-factor weighting]: https://datatracker.ietf.org/doc/html/rfc7231#section-5.3.2
->>>>>>> 075d871e
     pub fn ranked(&self) -> Vec<Mime> {
         if self.is_empty() {
             return vec![];
@@ -214,12 +210,6 @@
     /// As per the spec, will return [`Mime::STAR_STAR`] (indicating no preference) if the contained
     /// list is empty.
     ///
-<<<<<<< HEAD
-    /// [q-factor weighting]: https://tools.ietf.org/html/rfc7231#section-5.3.2
-    pub fn preference(&self) -> Option<Mime> {
-        // PERF: creating a sorted list is not necessary
-        self.ranked().into_iter().next()
-=======
     /// [q-factor weighting]: https://datatracker.ietf.org/doc/html/rfc7231#section-5.3.2
     pub fn preference(&self) -> Mime {
         use actix_http::header::q;
@@ -240,7 +230,6 @@
         }
 
         max_item.unwrap_or(mime::STAR_STAR)
->>>>>>> 075d871e
     }
 }
 
@@ -292,11 +281,7 @@
             QualityItem::new("application/xml".parse().unwrap(), q(0.9)),
             QualityItem::new(mime::STAR_STAR, q(0.8)),
         ]);
-<<<<<<< HEAD
-        assert_eq!(test.preference(), Some(mime::TEXT_HTML));
-=======
         assert_eq!(test.preference(), mime::TEXT_HTML);
->>>>>>> 075d871e
 
         let test = Accept(vec![
             QualityItem::new("video/*".parse().unwrap(), q(0.8)),
@@ -305,10 +290,6 @@
             qitem(mime::IMAGE_SVG),
             QualityItem::new(mime::IMAGE_STAR, q(0.8)),
         ]);
-<<<<<<< HEAD
-        assert_eq!(test.preference(), Some(mime::IMAGE_PNG));
-=======
         assert_eq!(test.preference(), mime::IMAGE_PNG);
->>>>>>> 075d871e
     }
 }