--- conflicted
+++ resolved
@@ -117,14 +117,8 @@
     #[inline]
     fn from_request(req: &HttpRequest, _: &mut Payload) -> Self::Future {
         let error_handler = req
-<<<<<<< HEAD
             .app_data::<QueryConfig>()
-            .map(|c| c.err_handler.clone())
-            .unwrap_or(None);
-=======
-            .app_data::<Self::Config>()
             .and_then(|c| c.err_handler.clone());
->>>>>>> 2504c2ec
 
         serde_urlencoded::from_str::<T>(req.query_string())
             .map(|val| ok(Query(val)))
