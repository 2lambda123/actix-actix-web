use std::cell::RefCell;
use std::rc::Rc;
use std::task::Poll;

use actix_http::{Extensions, Request, Response};
use actix_router::{Path, ResourceDef, Router, Url};
use actix_service::boxed::{self, BoxService, BoxServiceFactory};
use actix_service::{fn_service, Service, ServiceFactory};
use futures_core::future::LocalBoxFuture;
use futures_util::future::join_all;

use crate::config::{AppConfig, AppService};
use crate::data::{DataFactory, FnDataFactory};
use crate::error::Error;
use crate::guard::Guard;
use crate::request::{HttpRequest, HttpRequestPool};
use crate::rmap::ResourceMap;
use crate::service::{AppServiceFactory, ServiceRequest, ServiceResponse};

type Guards = Vec<Box<dyn Guard>>;
type HttpService = BoxService<ServiceRequest, ServiceResponse, Error>;
type HttpNewService = BoxServiceFactory<(), ServiceRequest, ServiceResponse, Error, ()>;

/// Service factory to convert `Request` to a `ServiceRequest<S>`.
/// It also executes data factories.
pub struct AppInit<T, B>
where
    T: ServiceFactory<
        ServiceRequest,
        Config = (),
        Response = ServiceResponse<B>,
        Error = Error,
        InitError = (),
    >,
{
    pub(crate) endpoint: T,
    pub(crate) extensions: RefCell<Option<Extensions>>,
    pub(crate) data_factories: Rc<[Box<dyn DataFactory>]>,
    pub(crate) async_data_factories: Rc<[FnDataFactory]>,
    pub(crate) services: Rc<RefCell<Vec<Box<dyn AppServiceFactory>>>>,
    pub(crate) default: Option<Rc<HttpNewService>>,
    pub(crate) factory_ref: Rc<RefCell<Option<AppRoutingFactory>>>,
    pub(crate) external: RefCell<Vec<ResourceDef>>,
}

impl<T, B> ServiceFactory<Request> for AppInit<T, B>
where
    T: ServiceFactory<
        ServiceRequest,
        Config = (),
        Response = ServiceResponse<B>,
        Error = Error,
        InitError = (),
    >,
    T::Future: 'static,
{
    type Response = ServiceResponse<B>;
    type Error = T::Error;
    type Config = AppConfig;
    type Service = AppInitService<T::Service, B>;
    type InitError = T::InitError;
    type Future = LocalBoxFuture<'static, Result<Self::Service, Self::InitError>>;

    fn new_service(&self, config: AppConfig) -> Self::Future {
        // set AppService's default service to 404 NotFound
        // if no user defined default service exists.
        let default = self.default.clone().unwrap_or_else(|| {
            Rc::new(boxed::factory(fn_service(|req: ServiceRequest| async {
                Ok(req.into_response(Response::NotFound().finish()))
            })))
        });

        // App config
        let mut config =
            AppService::new(config, default.clone(), self.data_factories.clone());

        // register services
        std::mem::take(&mut *self.services.borrow_mut())
            .into_iter()
            .for_each(|mut srv| srv.register(&mut config));

        let mut rmap = ResourceMap::new(ResourceDef::new(""));

        let (config, services) = config.into_services();

        // complete pipeline creation.
        *self.factory_ref.borrow_mut() = Some(AppRoutingFactory {
            default,
            services: services
                .into_iter()
                .map(|(mut rdef, srv, guards, nested)| {
                    rmap.add(&mut rdef, nested);
                    (rdef, srv, RefCell::new(guards))
                })
                .collect::<Vec<_>>()
                .into_boxed_slice()
                .into(),
        });

        // external resources
        for mut rdef in std::mem::take(&mut *self.external.borrow_mut()) {
            rmap.add(&mut rdef, None);
        }

        // complete ResourceMap tree creation
        let rmap = Rc::new(rmap);
        rmap.finish(rmap.clone());

        // construct all async data factory futures
        let factory_futs = join_all(self.async_data_factories.iter().map(|f| f()));

        // construct app service and middleware service factory future.
        let endpoint_fut = self.endpoint.new_service(());

        // take extensions or create new one as app data container.
        let mut app_data = self
            .extensions
            .borrow_mut()
            .take()
            .unwrap_or_else(Extensions::new);

        let data_factories = self.data_factories.clone();

        Box::pin(async move {
            // async data factories
            let async_data_factories = factory_futs
                .await
                .into_iter()
                .collect::<Result<Vec<_>, _>>()
                .map_err(|_| ())?;

            // app service and middleware
            let service = endpoint_fut.await?;

            // populate app data container from (async) data factories.
            data_factories
                .iter()
                .chain(&async_data_factories)
                .for_each(|factory| {
                    factory.create(&mut app_data);
                });

            Ok(AppInitService {
                service,
                app_data: Rc::new(app_data),
                app_state: AppInitServiceState::new(rmap, config),
            })
        })
    }
}

/// Service to convert `Request` to a `ServiceRequest<S>`
pub struct AppInitService<T, B>
where
    T: Service<ServiceRequest, Response = ServiceResponse<B>, Error = Error>,
{
    service: T,
    app_data: Rc<Extensions>,
    app_state: Rc<AppInitServiceState>,
}

// a collection of AppInitService state that shared between HttpRequests.
pub(crate) struct AppInitServiceState {
    rmap: Rc<ResourceMap>,
    config: AppConfig,
    pool: HttpRequestPool,
}

impl AppInitServiceState {
    pub(crate) fn new(rmap: Rc<ResourceMap>, config: AppConfig) -> Rc<Self> {
        Rc::new(AppInitServiceState {
            rmap,
            config,
            // TODO: AppConfig can be used to pass user defined HttpRequestPool
            // capacity.
            pool: HttpRequestPool::default(),
        })
    }

    #[inline]
    pub(crate) fn rmap(&self) -> &ResourceMap {
        &*self.rmap
    }

    #[inline]
    pub(crate) fn config(&self) -> &AppConfig {
        &self.config
    }

    #[inline]
    pub(crate) fn pool(&self) -> &HttpRequestPool {
        &self.pool
    }
}

impl<T, B> Service<Request> for AppInitService<T, B>
where
    T: Service<ServiceRequest, Response = ServiceResponse<B>, Error = Error>,
{
    type Response = ServiceResponse<B>;
    type Error = T::Error;
    type Future = T::Future;

    actix_service::forward_ready!(service);

    fn call(&mut self, req: Request) -> Self::Future {
        let (head, payload) = req.into_parts();

        let req = if let Some(mut req) = self.app_state.pool().pop() {
            let inner = Rc::get_mut(&mut req.inner).unwrap();
            inner.path.get_mut().update(&head.uri);
            inner.path.reset();
            inner.head = head;
            req
        } else {
            HttpRequest::new(
                Path::new(Url::new(head.uri.clone())),
                head,
<<<<<<< HEAD
                self.rmap.clone(),
                self.config.clone(),
=======
                payload,
                self.app_state.clone(),
>>>>>>> 46b2f7ea
                self.app_data.clone(),
            )
        };
        self.service.call(ServiceRequest::new(req, payload))
    }
}

impl<T, B> Drop for AppInitService<T, B>
where
    T: Service<ServiceRequest, Response = ServiceResponse<B>, Error = Error>,
{
    fn drop(&mut self) {
        self.app_state.pool().clear();
    }
}

pub struct AppRoutingFactory {
    services: Rc<[(ResourceDef, HttpNewService, RefCell<Option<Guards>>)]>,
    default: Rc<HttpNewService>,
}

impl ServiceFactory<ServiceRequest> for AppRoutingFactory {
    type Response = ServiceResponse;
    type Error = Error;
    type Config = ();
    type Service = AppRouting;
    type InitError = ();
    type Future = LocalBoxFuture<'static, Result<Self::Service, Self::InitError>>;

    fn new_service(&self, _: ()) -> Self::Future {
        // construct all services factory future with it's resource def and guards.
        let factory_fut =
            join_all(self.services.iter().map(|(path, factory, guards)| {
                let path = path.clone();
                let guards = guards.borrow_mut().take();
                let factory_fut = factory.new_service(());
                async move {
                    let service = factory_fut.await?;
                    Ok((path, guards, service))
                }
            }));

        // construct default service factory future
        let default_fut = self.default.new_service(());

        Box::pin(async move {
            let default = default_fut.await?;

            // build router from the factory future result.
            let router = factory_fut
                .await
                .into_iter()
                .collect::<Result<Vec<_>, _>>()?
                .drain(..)
                .fold(Router::build(), |mut router, (path, guards, service)| {
                    router.rdef(path, service).2 = guards;
                    router
                })
                .finish();

            Ok(AppRouting { router, default })
        })
    }
}

pub struct AppRouting {
    router: Router<HttpService, Guards>,
    default: HttpService,
}

impl Service<ServiceRequest> for AppRouting {
    type Response = ServiceResponse;
    type Error = Error;
    type Future = LocalBoxFuture<'static, Result<Self::Response, Self::Error>>;

    actix_service::always_ready!();

    fn call(&mut self, mut req: ServiceRequest) -> Self::Future {
        let res = self.router.recognize_mut_checked(&mut req, |req, guards| {
            if let Some(ref guards) = guards {
                for f in guards {
                    if !f.check(req.head()) {
                        return false;
                    }
                }
            }
            true
        });

        if let Some((srv, _info)) = res {
            srv.call(req)
        } else {
            self.default.call(req)
        }
    }
}

/// Wrapper service for routing
pub struct AppEntry {
    factory: Rc<RefCell<Option<AppRoutingFactory>>>,
}

impl AppEntry {
    pub fn new(factory: Rc<RefCell<Option<AppRoutingFactory>>>) -> Self {
        AppEntry { factory }
    }
}

impl ServiceFactory<ServiceRequest> for AppEntry {
    type Response = ServiceResponse;
    type Error = Error;
    type Config = ();
    type Service = AppRouting;
    type InitError = ();
    type Future = LocalBoxFuture<'static, Result<Self::Service, Self::InitError>>;

    fn new_service(&self, _: ()) -> Self::Future {
        self.factory.borrow_mut().as_mut().unwrap().new_service(())
    }
}

#[cfg(test)]
mod tests {
    use std::sync::atomic::{AtomicBool, Ordering};
    use std::sync::Arc;

    use actix_service::Service;

    use crate::test::{init_service, TestRequest};
    use crate::{web, App, HttpResponse};

    struct DropData(Arc<AtomicBool>);

    impl Drop for DropData {
        fn drop(&mut self) {
            self.0.store(true, Ordering::Relaxed);
        }
    }

    #[actix_rt::test]
    async fn test_drop_data() {
        let data = Arc::new(AtomicBool::new(false));

        {
            let mut app = init_service(
                App::new()
                    .data(DropData(data.clone()))
                    .service(web::resource("/test").to(HttpResponse::Ok)),
            )
            .await;
            let req = TestRequest::with_uri("/test").to_request();
            let _ = app.call(req).await.unwrap();
        }
        assert!(data.load(Ordering::Relaxed));
    }
}<|MERGE_RESOLUTION|>--- conflicted
+++ resolved
@@ -216,13 +216,7 @@
             HttpRequest::new(
                 Path::new(Url::new(head.uri.clone())),
                 head,
-<<<<<<< HEAD
-                self.rmap.clone(),
-                self.config.clone(),
-=======
-                payload,
                 self.app_state.clone(),
->>>>>>> 46b2f7ea
                 self.app_data.clone(),
             )
         };
