--- conflicted
+++ resolved
@@ -43,13 +43,8 @@
 actix-service = "2.0.0-beta.3"
 actix-codec = "0.4.0-beta.1"
 actix-utils = "3.0.0-beta.1"
-<<<<<<< HEAD
-actix-rt = "2.0.0-beta.2"
+actix-rt = "2.0.0"
 actix-tls = { version = "3.0.0-beta.2", default-features = false, features = ["accept", "uri"] }
-=======
-actix-rt = "2"
-actix-tls = "3.0.0-beta.2"
->>>>>>> 2aa07e01
 actix = { version = "0.11.0-beta.1", optional = true }
 
 base64 = "0.13"
