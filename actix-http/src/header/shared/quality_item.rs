--- conflicted
+++ resolved
@@ -78,13 +78,8 @@
     }
 }
 
-<<<<<<< HEAD
-/// Represents an item with a quality value as defined in
-/// [RFC 7231](https://tools.ietf.org/html/rfc7231#section-5.3.1).
-=======
 /// Represents an item with a quality value as defined
 /// in [RFC 7231 §5.3.1](https://datatracker.ietf.org/doc/html/rfc7231#section-5.3.1).
->>>>>>> c4b20df5
 #[derive(Clone, PartialEq, Debug)]
 pub struct QualityItem<T> {
     /// The wrapped contents of the field.
