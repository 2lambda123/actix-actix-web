//! Stream encoders.

use std::{
    error::Error as StdError,
    future::Future,
    io::{self, Write as _},
    pin::Pin,
    task::{Context, Poll},
};

use actix_rt::task::{spawn_blocking, JoinHandle};
use bytes::Bytes;
use derive_more::Display;
#[cfg(feature = "compress-gzip")]
use flate2::write::{GzEncoder, ZlibEncoder};
use futures_core::ready;
use pin_project_lite::pin_project;
use tracing::trace;
#[cfg(feature = "compress-zstd")]
use zstd::stream::write::Encoder as ZstdEncoder;

use super::Writer;
use crate::{
    body::{self, BodySize, MessageBody},
    header::{self, ContentEncoding, HeaderValue, CONTENT_ENCODING},
    ResponseHead, StatusCode,
};

const MAX_CHUNK_SIZE_ENCODE_IN_PLACE: usize = 1024;

// https://www.zlib.net/manual.html#Constants
const DEFLATE_MIN_LEVEL: u32 = 0;
// https://www.zlib.net/manual.html#Constants
const DEFLATE_MAX_LEVEL: u32 = 9;
const DEFLATE_DEFAULT: u32 = 1;

// https://www.zlib.net/manual.html#Constants
const GZIP_MIN_LEVEL: u32 = 0;
// https://www.zlib.net/manual.html#Constants
const GZIP_MAX_LEVEL: u32 = 9;
const GZIP_DEFAULT: u32 = 1;

// https://www.brotli.org/encode.html#a94f
const BROTLI_MIN_QUALITY: u32 = 0;
// https://www.brotli.org/encode.html#ac45
const BROTLI_MAX_QUALITY: u32 = 11;
const BROTLI_DEFAULT: u32 = 3;

// https://github.com/facebook/zstd/blob/dev/doc/zstd_manual.html#L42-L43
const ZSTD_MIN_LEVEL: i32 = 0;
// https://github.com/facebook/zstd/blob/dev/doc/zstd_manual.html#L42-L43
const ZSTD_MAX_LEVEL: i32 = 22;
const ZSTD_DEFAULT: i32 = 3;

pin_project! {
    pub struct Encoder<B> {
        #[pin]
        body: EncoderBody<B>,
        encoder: Option<ContentEncoder>,
        fut: Option<JoinHandle<Result<ContentEncoder, io::Error>>>,
        eof: bool,
    }
}

impl<B: MessageBody> Encoder<B> {
    fn none() -> Self {
        Encoder {
            body: EncoderBody::None {
                body: body::None::new(),
            },
            encoder: None,
            fut: None,
            eof: true,
        }
    }

    fn empty() -> Self {
        Encoder {
            body: EncoderBody::Full { body: Bytes::new() },
            encoder: None,
            fut: None,
            eof: true,
        }
    }

    pub fn response(encoding: ContentEncoding, head: &mut ResponseHead, body: B) -> Self {
<<<<<<< HEAD
        Encoder::response_with_level(encoding, head, body, None)
    }

    pub fn response_with_level(
        encoding: ContentEncoding,
        head: &mut ResponseHead,
        body: B,
        level: Option<u32>,
    ) -> Self {
        // no need to compress an empty body
        if matches!(body.size(), BodySize::None) {
            return Self::none();
=======
        // no need to compress empty bodies
        match body.size() {
            BodySize::None => return Self::none(),
            BodySize::Sized(0) => return Self::empty(),
            _ => {}
>>>>>>> 188206a9
        }

        let should_encode = !(head.headers().contains_key(&CONTENT_ENCODING)
            || head.status == StatusCode::SWITCHING_PROTOCOLS
            || head.status == StatusCode::NO_CONTENT
            || encoding == ContentEncoding::Identity);

        let body = match body.try_into_bytes() {
            Ok(body) => EncoderBody::Full { body },
            Err(body) => EncoderBody::Stream { body },
        };

        if should_encode {
            let enconding_level = ContentEncodingWithLevel::new(encoding, level);
            // wrap body only if encoder is feature-enabled
            if let Some(enc) = ContentEncoder::select(enconding_level) {
                update_head(encoding, head);

                return Encoder {
                    body,
                    encoder: Some(enc),
                    fut: None,
                    eof: false,
                };
            }
        }

        Encoder {
            body,
            encoder: None,
            fut: None,
            eof: false,
        }
    }
}

pin_project! {
    #[project = EncoderBodyProj]
    enum EncoderBody<B> {
        None { body: body::None },
        Full { body: Bytes },
        Stream { #[pin] body: B },
    }
}

impl<B> MessageBody for EncoderBody<B>
where
    B: MessageBody,
{
    type Error = EncoderError;

    #[inline]
    fn size(&self) -> BodySize {
        match self {
            EncoderBody::None { body } => body.size(),
            EncoderBody::Full { body } => body.size(),
            EncoderBody::Stream { body } => body.size(),
        }
    }

    fn poll_next(
        self: Pin<&mut Self>,
        cx: &mut Context<'_>,
    ) -> Poll<Option<Result<Bytes, Self::Error>>> {
        match self.project() {
            EncoderBodyProj::None { body } => {
                Pin::new(body).poll_next(cx).map_err(|err| match err {})
            }
            EncoderBodyProj::Full { body } => {
                Pin::new(body).poll_next(cx).map_err(|err| match err {})
            }
            EncoderBodyProj::Stream { body } => body
                .poll_next(cx)
                .map_err(|err| EncoderError::Body(err.into())),
        }
    }

    #[inline]
    fn try_into_bytes(self) -> Result<Bytes, Self>
    where
        Self: Sized,
    {
        match self {
            EncoderBody::None { body } => Ok(body.try_into_bytes().unwrap()),
            EncoderBody::Full { body } => Ok(body.try_into_bytes().unwrap()),
            _ => Err(self),
        }
    }
}

impl<B> MessageBody for Encoder<B>
where
    B: MessageBody,
{
    type Error = EncoderError;

    #[inline]
    fn size(&self) -> BodySize {
        if self.encoder.is_some() {
            BodySize::Stream
        } else {
            self.body.size()
        }
    }

    fn poll_next(
        self: Pin<&mut Self>,
        cx: &mut Context<'_>,
    ) -> Poll<Option<Result<Bytes, Self::Error>>> {
        let mut this = self.project();

        loop {
            if *this.eof {
                return Poll::Ready(None);
            }

            if let Some(ref mut fut) = this.fut {
                let mut encoder = ready!(Pin::new(fut).poll(cx))
                    .map_err(|_| {
                        EncoderError::Io(io::Error::new(
                            io::ErrorKind::Other,
                            "Blocking task was cancelled unexpectedly",
                        ))
                    })?
                    .map_err(EncoderError::Io)?;

                let chunk = encoder.take();
                *this.encoder = Some(encoder);
                this.fut.take();

                if !chunk.is_empty() {
                    return Poll::Ready(Some(Ok(chunk)));
                }
            }

            let result = ready!(this.body.as_mut().poll_next(cx));

            match result {
                Some(Err(err)) => return Poll::Ready(Some(Err(err))),

                Some(Ok(chunk)) => {
                    if let Some(mut encoder) = this.encoder.take() {
                        if chunk.len() < MAX_CHUNK_SIZE_ENCODE_IN_PLACE {
                            encoder.write(&chunk).map_err(EncoderError::Io)?;
                            let chunk = encoder.take();
                            *this.encoder = Some(encoder);

                            if !chunk.is_empty() {
                                return Poll::Ready(Some(Ok(chunk)));
                            }
                        } else {
                            *this.fut = Some(spawn_blocking(move || {
                                encoder.write(&chunk)?;
                                Ok(encoder)
                            }));
                        }
                    } else {
                        return Poll::Ready(Some(Ok(chunk)));
                    }
                }

                None => {
                    if let Some(encoder) = this.encoder.take() {
                        let chunk = encoder.finish().map_err(EncoderError::Io)?;

                        if chunk.is_empty() {
                            return Poll::Ready(None);
                        } else {
                            *this.eof = true;
                            return Poll::Ready(Some(Ok(chunk)));
                        }
                    } else {
                        return Poll::Ready(None);
                    }
                }
            }
        }
    }

    #[inline]
    fn try_into_bytes(mut self) -> Result<Bytes, Self>
    where
        Self: Sized,
    {
        if self.encoder.is_some() {
            Err(self)
        } else {
            match self.body.try_into_bytes() {
                Ok(body) => Ok(body),
                Err(body) => {
                    self.body = body;
                    Err(self)
                }
            }
        }
    }
}

fn update_head(encoding: ContentEncoding, head: &mut ResponseHead) {
    head.headers_mut()
        .insert(header::CONTENT_ENCODING, encoding.to_header_value());
    head.headers_mut()
        .append(header::VARY, HeaderValue::from_static("accept-encoding"));

    head.no_chunking(false);
}

enum ContentEncoder {
    #[cfg(feature = "compress-gzip")]
    Deflate(ZlibEncoder<Writer>),

    #[cfg(feature = "compress-gzip")]
    Gzip(GzEncoder<Writer>),

    #[cfg(feature = "compress-brotli")]
    Brotli(Box<brotli::CompressorWriter<Writer>>),

    // Wwe need explicit 'static lifetime here because ZstdEncoder needs a lifetime argument and we
    // use `spawn_blocking` in `Encoder::poll_next` that requires `FnOnce() -> R + Send + 'static`.
    #[cfg(feature = "compress-zstd")]
    Zstd(ZstdEncoder<'static, Writer>),
}

enum ContentEncodingWithLevel {
    Deflate(u32),
    Gzip(u32),
    Brotli(u32),
    Zstd(i32),
    Identity,
}

impl ContentEncodingWithLevel {
    pub fn new(encoding: ContentEncoding, level: Option<u32>) -> Self {
        match encoding {
            ContentEncoding::Deflate => {
                let level = level
                    .filter(|l| (DEFLATE_MIN_LEVEL..(DEFLATE_MAX_LEVEL + 1)).contains(l))
                    .unwrap_or(DEFLATE_DEFAULT);
                ContentEncodingWithLevel::Deflate(level)
            }
            ContentEncoding::Gzip => {
                let level = level
                    .filter(|l| (GZIP_MIN_LEVEL..(GZIP_MAX_LEVEL + 1)).contains(l))
                    .unwrap_or(GZIP_DEFAULT);
                ContentEncodingWithLevel::Gzip(level)
            }
            ContentEncoding::Brotli => {
                let level = level
                    .filter(|l| (BROTLI_MIN_QUALITY..(BROTLI_MAX_QUALITY + 1)).contains(l))
                    .unwrap_or(BROTLI_DEFAULT);
                ContentEncodingWithLevel::Brotli(level)
            }
            ContentEncoding::Zstd => {
                let level = level
                    .map(|l| l as i32)
                    .filter(|l| (ZSTD_MIN_LEVEL..(ZSTD_MAX_LEVEL + 1)).contains(l))
                    .unwrap_or(ZSTD_DEFAULT);
                ContentEncodingWithLevel::Zstd(level)
            }
            ContentEncoding::Identity => ContentEncodingWithLevel::Identity,
        }
    }
}

impl ContentEncoder {
    fn select(encoding: ContentEncodingWithLevel) -> Option<Self> {
        match encoding {
            #[cfg(feature = "compress-gzip")]
            ContentEncodingWithLevel::Deflate(level) => Some(ContentEncoder::Deflate(
                ZlibEncoder::new(Writer::new(), flate2::Compression::new(level)),
            )),

            #[cfg(feature = "compress-gzip")]
            ContentEncodingWithLevel::Gzip(level) => Some(ContentEncoder::Gzip(
                GzEncoder::new(Writer::new(), flate2::Compression::new(level)),
            )),

            #[cfg(feature = "compress-brotli")]
            ContentEncodingWithLevel::Brotli(level) => Some(ContentEncoder::Brotli(Box::new(
                brotli::CompressorWriter::new(
                    Writer::new(),
                    32 * 1024, // 32 KiB buffer
                    level,     // BROTLI_PARAM_QUALITY
                    22,        // BROTLI_PARAM_LGWIN
                ),
            ))),

            #[cfg(feature = "compress-zstd")]
            ContentEncodingWithLevel::Zstd(level) => {
                let encoder = ZstdEncoder::new(Writer::new(), level).ok()?;
                Some(ContentEncoder::Zstd(encoder))
            }

            _ => None,
        }
    }

    #[inline]
    pub(crate) fn take(&mut self) -> Bytes {
        match *self {
            #[cfg(feature = "compress-brotli")]
            ContentEncoder::Brotli(ref mut encoder) => encoder.get_mut().take(),

            #[cfg(feature = "compress-gzip")]
            ContentEncoder::Deflate(ref mut encoder) => encoder.get_mut().take(),

            #[cfg(feature = "compress-gzip")]
            ContentEncoder::Gzip(ref mut encoder) => encoder.get_mut().take(),

            #[cfg(feature = "compress-zstd")]
            ContentEncoder::Zstd(ref mut encoder) => encoder.get_mut().take(),
        }
    }

    fn finish(self) -> Result<Bytes, io::Error> {
        match self {
            #[cfg(feature = "compress-brotli")]
            ContentEncoder::Brotli(mut encoder) => match encoder.flush() {
                Ok(()) => Ok(encoder.into_inner().buf.freeze()),
                Err(err) => Err(err),
            },

            #[cfg(feature = "compress-gzip")]
            ContentEncoder::Gzip(encoder) => match encoder.finish() {
                Ok(writer) => Ok(writer.buf.freeze()),
                Err(err) => Err(err),
            },

            #[cfg(feature = "compress-gzip")]
            ContentEncoder::Deflate(encoder) => match encoder.finish() {
                Ok(writer) => Ok(writer.buf.freeze()),
                Err(err) => Err(err),
            },

            #[cfg(feature = "compress-zstd")]
            ContentEncoder::Zstd(encoder) => match encoder.finish() {
                Ok(writer) => Ok(writer.buf.freeze()),
                Err(err) => Err(err),
            },
        }
    }

    fn write(&mut self, data: &[u8]) -> Result<(), io::Error> {
        match *self {
            #[cfg(feature = "compress-brotli")]
            ContentEncoder::Brotli(ref mut encoder) => match encoder.write_all(data) {
                Ok(_) => Ok(()),
                Err(err) => {
                    trace!("Error decoding br encoding: {}", err);
                    Err(err)
                }
            },

            #[cfg(feature = "compress-gzip")]
            ContentEncoder::Gzip(ref mut encoder) => match encoder.write_all(data) {
                Ok(_) => Ok(()),
                Err(err) => {
                    trace!("Error decoding gzip encoding: {}", err);
                    Err(err)
                }
            },

            #[cfg(feature = "compress-gzip")]
            ContentEncoder::Deflate(ref mut encoder) => match encoder.write_all(data) {
                Ok(_) => Ok(()),
                Err(err) => {
                    trace!("Error decoding deflate encoding: {}", err);
                    Err(err)
                }
            },

            #[cfg(feature = "compress-zstd")]
            ContentEncoder::Zstd(ref mut encoder) => match encoder.write_all(data) {
                Ok(_) => Ok(()),
                Err(err) => {
                    trace!("Error decoding ztsd encoding: {}", err);
                    Err(err)
                }
            },
        }
    }
}

#[derive(Debug, Display)]
#[non_exhaustive]
pub enum EncoderError {
    /// Wrapped body stream error.
    #[display(fmt = "body")]
    Body(Box<dyn StdError>),

    /// Generic I/O error.
    #[display(fmt = "io")]
    Io(io::Error),
}

impl StdError for EncoderError {
    fn source(&self) -> Option<&(dyn StdError + 'static)> {
        match self {
            EncoderError::Body(err) => Some(&**err),
            EncoderError::Io(err) => Some(err),
        }
    }
}

impl From<EncoderError> for crate::Error {
    fn from(err: EncoderError) -> Self {
        crate::Error::new_encoder().with_cause(err)
    }
}<|MERGE_RESOLUTION|>--- conflicted
+++ resolved
@@ -84,7 +84,6 @@
     }
 
     pub fn response(encoding: ContentEncoding, head: &mut ResponseHead, body: B) -> Self {
-<<<<<<< HEAD
         Encoder::response_with_level(encoding, head, body, None)
     }
 
@@ -94,16 +93,11 @@
         body: B,
         level: Option<u32>,
     ) -> Self {
-        // no need to compress an empty body
-        if matches!(body.size(), BodySize::None) {
-            return Self::none();
-=======
         // no need to compress empty bodies
         match body.size() {
             BodySize::None => return Self::none(),
             BodySize::Sized(0) => return Self::empty(),
             _ => {}
->>>>>>> 188206a9
         }
 
         let should_encode = !(head.headers().contains_key(&CONTENT_ENCODING)
@@ -377,9 +371,10 @@
             )),
 
             #[cfg(feature = "compress-gzip")]
-            ContentEncodingWithLevel::Gzip(level) => Some(ContentEncoder::Gzip(
-                GzEncoder::new(Writer::new(), flate2::Compression::new(level)),
-            )),
+            ContentEncodingWithLevel::Gzip(level) => Some(ContentEncoder::Gzip(GzEncoder::new(
+                Writer::new(),
+                flate2::Compression::new(level),
+            ))),
 
             #[cfg(feature = "compress-brotli")]
             ContentEncodingWithLevel::Brotli(level) => Some(ContentEncoder::Brotli(Box::new(
