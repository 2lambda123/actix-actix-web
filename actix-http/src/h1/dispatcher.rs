use std::{
    collections::VecDeque,
    fmt,
    future::Future,
    io, mem, net,
    pin::Pin,
    rc::Rc,
    task::{Context, Poll},
};

use actix_codec::{AsyncRead, AsyncWrite, Decoder, Encoder, Framed, FramedParts};
use actix_rt::time::{sleep_until, Instant, Sleep};
use actix_service::Service;
use bitflags::bitflags;
use bytes::{Buf, BytesMut};
use futures_core::ready;
use log::{error, trace};
use pin_project_lite::pin_project;

use crate::{
    body::{BodySize, BoxBody, MessageBody},
    config::ServiceConfig,
    error::{DispatchError, ParseError, PayloadError},
    service::HttpFlow,
    Error, Extensions, OnConnectData, Request, Response, StatusCode,
};

use super::{
    codec::Codec,
    decoder::MAX_BUFFER_SIZE,
    payload::{Payload, PayloadSender, PayloadStatus},
    Message, MessageType,
};

const LW_BUFFER_SIZE: usize = 1024;
const HW_BUFFER_SIZE: usize = 1024 * 8;
const MAX_PIPELINED_MESSAGES: usize = 16;

bitflags! {
    pub struct Flags: u8 {
        const STARTED            = 0b0000_0001;
        const KEEPALIVE          = 0b0000_0010;
        const SHUTDOWN           = 0b0000_0100;
        const READ_DISCONNECT    = 0b0000_1000;
        const WRITE_DISCONNECT   = 0b0001_0000;
    }
}

// there's 2 versions of Dispatcher state because of:
// https://github.com/taiki-e/pin-project-lite/issues/3
//
// tl;dr: pin-project-lite doesn't play well with other attribute macros

#[cfg(not(test))]
pin_project! {
    /// Dispatcher for HTTP/1.1 protocol
    pub struct Dispatcher<T, S, B, X, U>
    where
        S: Service<Request>,
        S::Error: Into<Response<BoxBody>>,

        B: MessageBody,

        X: Service<Request, Response = Request>,
        X::Error: Into<Response<BoxBody>>,

        U: Service<(Request, Framed<T, Codec>), Response = ()>,
        U::Error: fmt::Display,
    {
        #[pin]
        inner: DispatcherState<T, S, B, X, U>,
    }
}

#[cfg(test)]
pin_project! {
    /// Dispatcher for HTTP/1.1 protocol
    pub struct Dispatcher<T, S, B, X, U>
    where
        S: Service<Request>,
        S::Error: Into<Response<BoxBody>>,

        B: MessageBody,

        X: Service<Request, Response = Request>,
        X::Error: Into<Response<BoxBody>>,

        U: Service<(Request, Framed<T, Codec>), Response = ()>,
        U::Error: fmt::Display,
    {
        #[pin]
        inner: DispatcherState<T, S, B, X, U>,

        // used in tests
        poll_count: u64,
    }
}

pin_project! {
    #[project = DispatcherStateProj]
    enum DispatcherState<T, S, B, X, U>
    where
        S: Service<Request>,
        S::Error: Into<Response<BoxBody>>,

        B: MessageBody,

        X: Service<Request, Response = Request>,
        X::Error: Into<Response<BoxBody>>,

        U: Service<(Request, Framed<T, Codec>), Response = ()>,
        U::Error: fmt::Display,
    {
        Normal { #[pin] inner: InnerDispatcher<T, S, B, X, U> },
        Upgrade { #[pin] fut: U::Future },
    }
}

pin_project! {
    #[project = InnerDispatcherProj]
    struct InnerDispatcher<T, S, B, X, U>
    where
        S: Service<Request>,
        S::Error: Into<Response<BoxBody>>,

        B: MessageBody,

        X: Service<Request, Response = Request>,
        X::Error: Into<Response<BoxBody>>,

        U: Service<(Request, Framed<T, Codec>), Response = ()>,
        U::Error: fmt::Display,
    {
        flow: Rc<HttpFlow<S, X, U>>,
        flags: Flags,
        peer_addr: Option<net::SocketAddr>,
        conn_data: Option<Rc<Extensions>>,
        error: Option<DispatchError>,

        #[pin]
        state: State<S, B, X>,
        payload: Option<PayloadSender>,
        messages: VecDeque<DispatcherMessage>,

        ka_expire: Instant,
        #[pin]
        ka_timer: Option<Sleep>,

        io: Option<T>,
        read_buf: BytesMut,
        write_buf: BytesMut,
        codec: Codec,
    }
}

enum DispatcherMessage {
    Item(Request),
    Upgrade(Request),
    Error(Response<()>),
}

pin_project! {
    #[project = StateProj]
    enum State<S, B, X>
    where
        S: Service<Request>,
        X: Service<Request, Response = Request>,

        B: MessageBody,
    {
        None,
        ExpectCall { #[pin] fut: X::Future },
        ServiceCall { #[pin] fut: S::Future },
        SendPayload { #[pin] body: B },
        SendErrorPayload { #[pin] body: BoxBody },
    }
}

impl<S, B, X> State<S, B, X>
where
    S: Service<Request>,

    X: Service<Request, Response = Request>,

    B: MessageBody,
{
    fn is_empty(&self) -> bool {
        matches!(self, State::None)
    }
}

enum PollResponse {
    Upgrade(Request),
    DoNothing,
    DrainWriteBuf,
}

impl<T, S, B, X, U> Dispatcher<T, S, B, X, U>
where
    T: AsyncRead + AsyncWrite + Unpin,

    S: Service<Request>,
    S::Error: Into<Response<BoxBody>>,
    S::Response: Into<Response<B>>,

    B: MessageBody,

    X: Service<Request, Response = Request>,
    X::Error: Into<Response<BoxBody>>,

    U: Service<(Request, Framed<T, Codec>), Response = ()>,
    U::Error: fmt::Display,
{
    /// Create HTTP/1 dispatcher.
    pub(crate) fn new(
        io: T,
        flow: Rc<HttpFlow<S, X, U>>,
        config: ServiceConfig,
        peer_addr: Option<net::SocketAddr>,
        conn_data: OnConnectData,
    ) -> Self {
        let flags = if config.keep_alive_enabled() {
            Flags::KEEPALIVE
        } else {
            Flags::empty()
        };

        // keep-alive timer
        let (ka_expire, ka_timer) = match config.keep_alive_timer() {
            Some(delay) => (delay.deadline(), Some(delay)),
            None => (config.now(), None),
        };

        Dispatcher {
            inner: DispatcherState::Normal {
                inner: InnerDispatcher {
                    flow,
                    flags,
                    peer_addr,
                    conn_data: conn_data.0.map(Rc::new),
                    error: None,

                    state: State::None,
                    payload: None,
                    messages: VecDeque::new(),

                    ka_expire,
                    ka_timer,

                    io: Some(io),
                    read_buf: BytesMut::with_capacity(HW_BUFFER_SIZE),
                    write_buf: BytesMut::with_capacity(HW_BUFFER_SIZE),
                    codec: Codec::new(config),
                },
            },

            #[cfg(test)]
            poll_count: 0,
        }
    }
}

impl<T, S, B, X, U> InnerDispatcher<T, S, B, X, U>
where
    T: AsyncRead + AsyncWrite + Unpin,

    S: Service<Request>,
    S::Error: Into<Response<BoxBody>>,
    S::Response: Into<Response<B>>,

    B: MessageBody,

    X: Service<Request, Response = Request>,
    X::Error: Into<Response<BoxBody>>,

    U: Service<(Request, Framed<T, Codec>), Response = ()>,
    U::Error: fmt::Display,
{
    fn can_read(&self, cx: &mut Context<'_>) -> bool {
        if self.flags.contains(Flags::READ_DISCONNECT) {
            false
        } else if let Some(ref info) = self.payload {
            info.need_read(cx) == PayloadStatus::Read
        } else {
            true
        }
    }

    // if checked is set to true, delay disconnect until all tasks have finished.
    fn client_disconnected(self: Pin<&mut Self>) {
        let this = self.project();
        this.flags
            .insert(Flags::READ_DISCONNECT | Flags::WRITE_DISCONNECT);
        if let Some(mut payload) = this.payload.take() {
            payload.set_error(PayloadError::Incomplete(None));
        }
    }

    fn poll_flush(self: Pin<&mut Self>, cx: &mut Context<'_>) -> Poll<Result<(), io::Error>> {
        let InnerDispatcherProj { io, write_buf, .. } = self.project();
        let mut io = Pin::new(io.as_mut().unwrap());

        let len = write_buf.len();
        let mut written = 0;

        while written < len {
            match io.as_mut().poll_write(cx, &write_buf[written..])? {
                Poll::Ready(0) => {
                    return Poll::Ready(Err(io::Error::new(io::ErrorKind::WriteZero, "")))
                }
                Poll::Ready(n) => written += n,
                Poll::Pending => {
                    write_buf.advance(written);
                    return Poll::Pending;
                }
            }
        }

        // everything has written to io. clear buffer.
        write_buf.clear();

        // flush the io and check if get blocked.
        io.poll_flush(cx)
    }

    fn send_response_inner(
        self: Pin<&mut Self>,
        message: Response<()>,
        body: &impl MessageBody,
    ) -> Result<BodySize, DispatchError> {
        let size = body.size();
        let this = self.project();
        this.codec
            .encode(Message::Item((message, size)), this.write_buf)
            .map_err(|err| {
                if let Some(mut payload) = this.payload.take() {
                    payload.set_error(PayloadError::Incomplete(None));
                }
                DispatchError::Io(err)
            })?;

        this.flags.set(Flags::KEEPALIVE, this.codec.keepalive());

        Ok(size)
    }

    fn send_response(
        mut self: Pin<&mut Self>,
        message: Response<()>,
        body: B,
    ) -> Result<(), DispatchError> {
        let size = self.as_mut().send_response_inner(message, &body)?;
        let state = match size {
            BodySize::None | BodySize::Sized(0) => State::None,
            _ => State::SendPayload { body },
        };
        self.project().state.set(state);
        Ok(())
    }

    fn send_error_response(
        mut self: Pin<&mut Self>,
        message: Response<()>,
        body: BoxBody,
    ) -> Result<(), DispatchError> {
        let size = self.as_mut().send_response_inner(message, &body)?;
        let state = match size {
            BodySize::None | BodySize::Sized(0) => State::None,
            _ => State::SendErrorPayload { body },
        };
        self.project().state.set(state);
        Ok(())
    }

    fn send_continue(self: Pin<&mut Self>) {
        self.project()
            .write_buf
            .extend_from_slice(b"HTTP/1.1 100 Continue\r\n\r\n");
    }

    fn poll_response(
        mut self: Pin<&mut Self>,
        cx: &mut Context<'_>,
    ) -> Result<PollResponse, DispatchError> {
        'res: loop {
            let mut this = self.as_mut().project();
            match this.state.as_mut().project() {
                // no future is in InnerDispatcher state. pop next message.
                StateProj::None => match this.messages.pop_front() {
                    // handle request message.
                    Some(DispatcherMessage::Item(req)) => {
                        // Handle `EXPECT: 100-Continue` header
                        if req.head().expect() {
                            // set InnerDispatcher state and continue loop to poll it.
                            let fut = this.flow.expect.call(req);
                            this.state.set(State::ExpectCall { fut });
                        } else {
                            // the same as expect call.
                            let fut = this.flow.service.call(req);
                            this.state.set(State::ServiceCall { fut });
                        };
                    }

                    // handle error message.
                    Some(DispatcherMessage::Error(res)) => {
                        // send_response would update InnerDispatcher state to SendPayload or
                        // None(If response body is empty).
                        // continue loop to poll it.
                        self.as_mut().send_error_response(res, BoxBody::new(()))?;
                    }

                    // return with upgrade request and poll it exclusively.
                    Some(DispatcherMessage::Upgrade(req)) => {
                        return Ok(PollResponse::Upgrade(req));
                    }

                    // all messages are dealt with.
                    None => return Ok(PollResponse::DoNothing),
                },
                StateProj::ServiceCall { fut } => match fut.poll(cx) {
                    // service call resolved. send response.
                    Poll::Ready(Ok(res)) => {
                        let (res, body) = res.into().replace_body(());
                        self.as_mut().send_response(res, body)?;
                    }

                    // send service call error as response
                    Poll::Ready(Err(err)) => {
                        let res: Response<BoxBody> = err.into();
                        let (res, body) = res.replace_body(());
                        self.as_mut().send_error_response(res, body)?;
                    }

                    // service call pending and could be waiting for more chunk messages.
                    // (pipeline message limit and/or payload can_read limit)
                    Poll::Pending => {
                        // no new message is decoded and no new payload is feed.
                        // nothing to do except waiting for new incoming data from client.
                        if !self.as_mut().poll_request(cx)? {
                            return Ok(PollResponse::DoNothing);
                        }
                        // otherwise keep loop.
                    }
                },

                StateProj::SendPayload { mut body } => {
                    // keep populate writer buffer until buffer size limit hit,
                    // get blocked or finished.
                    while this.write_buf.len() < super::payload::MAX_BUFFER_SIZE {
                        match body.as_mut().poll_next(cx) {
                            Poll::Ready(Some(Ok(item))) => {
                                this.codec
                                    .encode(Message::Chunk(Some(item)), this.write_buf)?;
                            }

                            Poll::Ready(None) => {
                                this.codec.encode(Message::Chunk(None), this.write_buf)?;
                                // payload stream finished.
                                // set state to None and handle next message
                                this.state.set(State::None);
                                continue 'res;
                            }

                            Poll::Ready(Some(Err(err))) => {
                                return Err(DispatchError::Body(err.into()))
                            }

                            Poll::Pending => return Ok(PollResponse::DoNothing),
                        }
                    }
                    // buffer is beyond max size.
                    // return and try to write the whole buffer to io stream.
                    return Ok(PollResponse::DrainWriteBuf);
                }

                StateProj::SendErrorPayload { mut body } => {
                    // TODO: de-dupe impl with SendPayload

                    // keep populate writer buffer until buffer size limit hit,
                    // get blocked or finished.
                    while this.write_buf.len() < super::payload::MAX_BUFFER_SIZE {
                        match body.as_mut().poll_next(cx) {
                            Poll::Ready(Some(Ok(item))) => {
                                this.codec
                                    .encode(Message::Chunk(Some(item)), this.write_buf)?;
                            }

                            Poll::Ready(None) => {
                                this.codec.encode(Message::Chunk(None), this.write_buf)?;
                                // payload stream finished.
                                // set state to None and handle next message
                                this.state.set(State::None);
                                continue 'res;
                            }

                            Poll::Ready(Some(Err(err))) => {
<<<<<<< HEAD
                                return Err(DispatchError::Service(
                                    Error::new_body().with_cause(err).into(),
                                ))
=======
                                return Err(DispatchError::Body(err.into()))
>>>>>>> 2cf27863
                            }

                            Poll::Pending => return Ok(PollResponse::DoNothing),
                        }
                    }
                    // buffer is beyond max size.
                    // return and try to write the whole buffer to io stream.
                    return Ok(PollResponse::DrainWriteBuf);
                }

                StateProj::ExpectCall { fut } => match fut.poll(cx) {
                    // expect resolved. write continue to buffer and set InnerDispatcher state
                    // to service call.
                    Poll::Ready(Ok(req)) => {
                        this.write_buf
                            .extend_from_slice(b"HTTP/1.1 100 Continue\r\n\r\n");
                        let fut = this.flow.service.call(req);
                        this.state.set(State::ServiceCall { fut });
                    }

                    // send expect error as response
                    Poll::Ready(Err(err)) => {
                        let res: Response<BoxBody> = err.into();
                        let (res, body) = res.replace_body(());
                        self.as_mut().send_error_response(res, body)?;
                    }

                    // expect must be solved before progress can be made.
                    Poll::Pending => return Ok(PollResponse::DoNothing),
                },
            }
        }
    }

    fn handle_request(
        mut self: Pin<&mut Self>,
        req: Request,
        cx: &mut Context<'_>,
    ) -> Result<(), DispatchError> {
        // Handle `EXPECT: 100-Continue` header
        let mut this = self.as_mut().project();
        if req.head().expect() {
            // set dispatcher state so the future is pinned.
            let fut = this.flow.expect.call(req);
            this.state.set(State::ExpectCall { fut });
        } else {
            // the same as above.
            let fut = this.flow.service.call(req);
            this.state.set(State::ServiceCall { fut });
        };

        // eagerly poll the future for once(or twice if expect is resolved immediately).
        loop {
            match self.as_mut().project().state.project() {
                StateProj::ExpectCall { fut } => {
                    match fut.poll(cx) {
                        // expect is resolved. continue loop and poll the service call branch.
                        Poll::Ready(Ok(req)) => {
                            self.as_mut().send_continue();
                            let mut this = self.as_mut().project();
                            let fut = this.flow.service.call(req);
                            this.state.set(State::ServiceCall { fut });
                            continue;
                        }
                        // future is pending. return Ok(()) to notify that a new state is
                        // set  and the outer loop should be continue.
                        Poll::Pending => return Ok(()),
                        // future is error. send response and return a result. On success
                        // to notify the dispatcher a new state is set and the outer loop
                        // should be continue.
                        Poll::Ready(Err(err)) => {
                            let res: Response<BoxBody> = err.into();
                            let (res, body) = res.replace_body(());
                            return self.send_error_response(res, body);
                        }
                    }
                }
                StateProj::ServiceCall { fut } => {
                    // return no matter the service call future's result.
                    return match fut.poll(cx) {
                        // future is resolved. send response and return a result. On success
                        // to notify the dispatcher a new state is set and the outer loop
                        // should be continue.
                        Poll::Ready(Ok(res)) => {
                            let (res, body) = res.into().replace_body(());
                            self.send_response(res, body)
                        }
                        // see the comment on ExpectCall state branch's Pending.
                        Poll::Pending => Ok(()),
                        // see the comment on ExpectCall state branch's Ready(Err(err)).
                        Poll::Ready(Err(err)) => {
                            let res: Response<BoxBody> = err.into();
                            let (res, body) = res.replace_body(());
                            self.send_error_response(res, body)
                        }
                    };
                }
                _ => {
                    unreachable!(
                        "State must be set to ServiceCall or ExceptCall in handle_request"
                    )
                }
            }
        }
    }

    /// Process one incoming request.
    fn poll_request(
        mut self: Pin<&mut Self>,
        cx: &mut Context<'_>,
    ) -> Result<bool, DispatchError> {
        // limit amount of non-processed requests
        if self.messages.len() >= MAX_PIPELINED_MESSAGES || !self.can_read(cx) {
            return Ok(false);
        }

        let mut updated = false;
        let mut this = self.as_mut().project();
        loop {
            match this.codec.decode(this.read_buf) {
                Ok(Some(msg)) => {
                    updated = true;
                    this.flags.insert(Flags::STARTED);

                    match msg {
                        Message::Item(mut req) => {
                            req.head_mut().peer_addr = *this.peer_addr;

                            req.conn_data = this.conn_data.as_ref().map(Rc::clone);

                            match this.codec.message_type() {
                                // Request is upgradable. add upgrade message and break.
                                // everything remain in read buffer would be handed to
                                // upgraded Request.
                                MessageType::Stream if this.flow.upgrade.is_some() => {
                                    this.messages.push_back(DispatcherMessage::Upgrade(req));
                                    break;
                                }

                                // Request is not upgradable.
                                MessageType::Payload | MessageType::Stream => {
                                    /*
                                    PayloadSender and Payload are smart pointers share the
                                    same state.
                                    PayloadSender is attached to dispatcher and used to sink
                                    new chunked request data to state.
                                    Payload is attached to Request and passed to Service::call
                                    where the state can be collected and consumed.
                                    */
                                    let (ps, pl) = Payload::create(false);
                                    let (req1, _) = req.replace_payload(crate::Payload::H1(pl));
                                    req = req1;
                                    *this.payload = Some(ps);
                                }

                                // Request has no payload.
                                MessageType::None => {}
                            }

                            // handle request early when no future in InnerDispatcher state.
                            if this.state.is_empty() {
                                self.as_mut().handle_request(req, cx)?;
                                this = self.as_mut().project();
                            } else {
                                this.messages.push_back(DispatcherMessage::Item(req));
                            }
                        }
                        Message::Chunk(Some(chunk)) => {
                            if let Some(ref mut payload) = this.payload {
                                payload.feed_data(chunk);
                            } else {
                                error!("Internal server error: unexpected payload chunk");
                                this.flags.insert(Flags::READ_DISCONNECT);
                                this.messages.push_back(DispatcherMessage::Error(
                                    Response::internal_server_error().drop_body(),
                                ));
                                *this.error = Some(DispatchError::InternalError);
                                break;
                            }
                        }
                        Message::Chunk(None) => {
                            if let Some(mut payload) = this.payload.take() {
                                payload.feed_eof();
                            } else {
                                error!("Internal server error: unexpected eof");
                                this.flags.insert(Flags::READ_DISCONNECT);
                                this.messages.push_back(DispatcherMessage::Error(
                                    Response::internal_server_error().drop_body(),
                                ));
                                *this.error = Some(DispatchError::InternalError);
                                break;
                            }
                        }
                    }
                }
                // decode is partial and buffer is not full yet.
                // break and wait for more read.
                Ok(None) => break,
                Err(ParseError::Io(err)) => {
                    self.as_mut().client_disconnected();
                    this = self.as_mut().project();
                    *this.error = Some(DispatchError::Io(err));
                    break;
                }
                Err(ParseError::TooLarge) => {
                    if let Some(mut payload) = this.payload.take() {
                        payload.set_error(PayloadError::Overflow);
                    }
                    // Requests overflow buffer size should be responded with 431
                    this.messages
                        .push_back(DispatcherMessage::Error(Response::with_body(
                            StatusCode::REQUEST_HEADER_FIELDS_TOO_LARGE,
                            (),
                        )));
                    this.flags.insert(Flags::READ_DISCONNECT);
                    *this.error = Some(ParseError::TooLarge.into());
                    break;
                }
                Err(err) => {
                    if let Some(mut payload) = this.payload.take() {
                        payload.set_error(PayloadError::EncodingCorrupted);
                    }

                    // Malformed requests should be responded with 400
                    this.messages.push_back(DispatcherMessage::Error(
                        Response::bad_request().drop_body(),
                    ));
                    this.flags.insert(Flags::READ_DISCONNECT);
                    *this.error = Some(err.into());
                    break;
                }
            }
        }

        if updated && this.ka_timer.is_some() {
            if let Some(expire) = this.codec.config().keep_alive_expire() {
                *this.ka_expire = expire;
            }
        }
        Ok(updated)
    }

    /// keep-alive timer
    fn poll_keepalive(
        mut self: Pin<&mut Self>,
        cx: &mut Context<'_>,
    ) -> Result<(), DispatchError> {
        let mut this = self.as_mut().project();

        // when a branch is not explicit return early it's meant to fall through
        // and return as Ok(())
        match this.ka_timer.as_mut().as_pin_mut() {
            None => {
                // conditionally go into shutdown timeout
                if this.flags.contains(Flags::SHUTDOWN) {
                    if let Some(deadline) = this.codec.config().client_disconnect_timer() {
                        // write client disconnect time out and poll again to
                        // go into Some<Pin<&mut Sleep>> branch
                        this.ka_timer.set(Some(sleep_until(deadline)));
                        return self.poll_keepalive(cx);
                    }
                }
            }
            Some(mut timer) => {
                // only operate when keep-alive timer is resolved.
                if timer.as_mut().poll(cx).is_ready() {
                    // got timeout during shutdown, drop connection
                    if this.flags.contains(Flags::SHUTDOWN) {
                        return Err(DispatchError::DisconnectTimeout);
                        // exceed deadline. check for any outstanding tasks
                    } else if timer.deadline() >= *this.ka_expire {
                        // have no task at hand.
                        if this.state.is_empty() && this.write_buf.is_empty() {
                            if this.flags.contains(Flags::STARTED) {
                                trace!("Keep-alive timeout, close connection");
                                this.flags.insert(Flags::SHUTDOWN);

                                // start shutdown timeout
                                if let Some(deadline) =
                                    this.codec.config().client_disconnect_timer()
                                {
                                    timer.as_mut().reset(deadline);
                                    let _ = timer.poll(cx);
                                } else {
                                    // no shutdown timeout, drop socket
                                    this.flags.insert(Flags::WRITE_DISCONNECT);
                                }
                            } else {
                                // timeout on first request (slow request) return 408
                                trace!("Slow request timeout");
                                let _ = self.as_mut().send_error_response(
                                    Response::with_body(StatusCode::REQUEST_TIMEOUT, ()),
                                    BoxBody::new(()),
                                );
                                this = self.project();
                                this.flags.insert(Flags::STARTED | Flags::SHUTDOWN);
                            }
                            // still have unfinished task. try to reset and register keep-alive.
                        } else if let Some(deadline) = this.codec.config().keep_alive_expire() {
                            timer.as_mut().reset(deadline);
                            let _ = timer.poll(cx);
                        }
                        // timer resolved but still have not met the keep-alive expire deadline.
                        // reset and register for later wakeup.
                    } else {
                        timer.as_mut().reset(*this.ka_expire);
                        let _ = timer.poll(cx);
                    }
                }
            }
        }
        Ok(())
    }

    /// Returns true when io stream can be disconnected after write to it.
    ///
    /// It covers these conditions:
    /// - `std::io::ErrorKind::ConnectionReset` after partial read.
    /// - all data read done.
    #[inline(always)]
    fn read_available(
        self: Pin<&mut Self>,
        cx: &mut Context<'_>,
    ) -> Result<bool, DispatchError> {
        let this = self.project();

        if this.flags.contains(Flags::READ_DISCONNECT) {
            return Ok(false);
        };

        let mut io = Pin::new(this.io.as_mut().unwrap());

        let mut read_some = false;

        loop {
            // Return early when read buf exceed decoder's max buffer size.
            if this.read_buf.len() >= MAX_BUFFER_SIZE {
                // At this point it's not known IO stream is still scheduled to be waked up so
                // force wake up dispatcher just in case.
                //
                // Reason:
                // AsyncRead mostly would only have guarantee wake up when the poll_read
                // return Poll::Pending.
                //
                // Case:
                // When read_buf is beyond max buffer size the early return could be successfully
                // be parsed as a new Request. This case would not generate ParseError::TooLarge and
                // at this point IO stream is not fully read to Pending and would result in
                // dispatcher stuck until timeout (KA)
                //
                // Note:
                // This is a perf choice to reduce branch on <Request as MessageType>::decode.
                //
                // A Request head too large to parse is only checked on
                // `httparse::Status::Partial` condition.

                if this.payload.is_none() {
                    // When dispatcher has a payload the responsibility of wake up it would be shift
                    // to h1::payload::Payload.
                    //
                    // Reason:
                    // Self wake up when there is payload would waste poll and/or result in
                    // over read.
                    //
                    // Case:
                    // When payload is (partial) dropped by user there is no need to do
                    // read anymore. At this case read_buf could always remain beyond
                    // MAX_BUFFER_SIZE and self wake up would be busy poll dispatcher and
                    // waste resources.
                    cx.waker().wake_by_ref();
                }

                return Ok(false);
            }

            // grow buffer if necessary.
            let remaining = this.read_buf.capacity() - this.read_buf.len();
            if remaining < LW_BUFFER_SIZE {
                this.read_buf.reserve(HW_BUFFER_SIZE - remaining);
            }

            match actix_codec::poll_read_buf(io.as_mut(), cx, this.read_buf) {
                Poll::Ready(Ok(n)) => {
                    if n == 0 {
                        return Ok(true);
                    }
                    read_some = true;
                }
                Poll::Pending => return Ok(false),
                Poll::Ready(Err(err)) => {
                    return match err.kind() {
                        io::ErrorKind::WouldBlock => Ok(false),
                        io::ErrorKind::ConnectionReset if read_some => Ok(true),
                        _ => Err(DispatchError::Io(err)),
                    }
                }
            }
        }
    }

    /// call upgrade service with request.
    fn upgrade(self: Pin<&mut Self>, req: Request) -> U::Future {
        let this = self.project();
        let mut parts = FramedParts::with_read_buf(
            this.io.take().unwrap(),
            mem::take(this.codec),
            mem::take(this.read_buf),
        );
        parts.write_buf = mem::take(this.write_buf);
        let framed = Framed::from_parts(parts);
        this.flow.upgrade.as_ref().unwrap().call((req, framed))
    }
}

impl<T, S, B, X, U> Future for Dispatcher<T, S, B, X, U>
where
    T: AsyncRead + AsyncWrite + Unpin,

    S: Service<Request>,
    S::Error: Into<Response<BoxBody>>,
    S::Response: Into<Response<B>>,

    B: MessageBody,

    X: Service<Request, Response = Request>,
    X::Error: Into<Response<BoxBody>>,

    U: Service<(Request, Framed<T, Codec>), Response = ()>,
    U::Error: fmt::Display,
{
    type Output = Result<(), DispatchError>;

    #[inline]
    fn poll(mut self: Pin<&mut Self>, cx: &mut Context<'_>) -> Poll<Self::Output> {
        let this = self.as_mut().project();

        #[cfg(test)]
        {
            *this.poll_count += 1;
        }

        match this.inner.project() {
            DispatcherStateProj::Normal { mut inner } => {
                inner.as_mut().poll_keepalive(cx)?;

                if inner.flags.contains(Flags::SHUTDOWN) {
                    if inner.flags.contains(Flags::WRITE_DISCONNECT) {
                        Poll::Ready(Ok(()))
                    } else {
                        // flush buffer and wait on blocked.
                        ready!(inner.as_mut().poll_flush(cx))?;
                        Pin::new(inner.project().io.as_mut().unwrap())
                            .poll_shutdown(cx)
                            .map_err(DispatchError::from)
                    }
                } else {
                    // read from io stream and fill read buffer.
                    let should_disconnect = inner.as_mut().read_available(cx)?;

                    inner.as_mut().poll_request(cx)?;

                    // io stream should to be closed.
                    if should_disconnect {
                        let inner = inner.as_mut().project();
                        inner.flags.insert(Flags::READ_DISCONNECT);
                        if let Some(mut payload) = inner.payload.take() {
                            payload.feed_eof();
                        }
                    };

                    loop {
                        // poll_response and populate write buffer.
                        // drain indicate if write buffer should be emptied before next run.
                        let drain = match inner.as_mut().poll_response(cx)? {
                            PollResponse::DrainWriteBuf => true,
                            PollResponse::DoNothing => false,
                            // upgrade request and goes Upgrade variant of DispatcherState.
                            PollResponse::Upgrade(req) => {
                                let upgrade = inner.upgrade(req);
                                self.as_mut()
                                    .project()
                                    .inner
                                    .set(DispatcherState::Upgrade { fut: upgrade });
                                return self.poll(cx);
                            }
                        };

                        // we didn't get WouldBlock from write operation,
                        // so data get written to kernel completely (macOS)
                        // and we have to write again otherwise response can get stuck
                        //
                        // TODO: what? is WouldBlock good or bad?
                        // want to find a reference for this macOS behavior
                        if inner.as_mut().poll_flush(cx)?.is_pending() || !drain {
                            break;
                        }
                    }

                    // client is gone
                    if inner.flags.contains(Flags::WRITE_DISCONNECT) {
                        return Poll::Ready(Ok(()));
                    }

                    let is_empty = inner.state.is_empty();

                    let inner_p = inner.as_mut().project();
                    // read half is closed and we do not processing any responses
                    if inner_p.flags.contains(Flags::READ_DISCONNECT) && is_empty {
                        inner_p.flags.insert(Flags::SHUTDOWN);
                    }

                    // keep-alive and stream errors
                    if is_empty && inner_p.write_buf.is_empty() {
                        if let Some(err) = inner_p.error.take() {
                            Poll::Ready(Err(err))
                        }
                        // disconnect if keep-alive is not enabled
                        else if inner_p.flags.contains(Flags::STARTED)
                            && !inner_p.flags.intersects(Flags::KEEPALIVE)
                        {
                            inner_p.flags.insert(Flags::SHUTDOWN);
                            self.poll(cx)
                        }
                        // disconnect if shutdown
                        else if inner_p.flags.contains(Flags::SHUTDOWN) {
                            self.poll(cx)
                        } else {
                            Poll::Pending
                        }
                    } else {
                        Poll::Pending
                    }
                }
            }
            DispatcherStateProj::Upgrade { fut: upgrade } => upgrade.poll(cx).map_err(|err| {
                error!("Upgrade handler error: {}", err);
                DispatchError::Upgrade
            }),
        }
    }
}

#[cfg(test)]
mod tests {
    use std::str;

    use actix_service::fn_service;
    use actix_utils::future::{ready, Ready};
    use bytes::Bytes;
    use futures_util::future::lazy;

    use super::*;
    use crate::{
        error::Error,
        h1::{ExpectHandler, UpgradeHandler},
        test::{TestBuffer, TestSeqBuffer},
        HttpMessage, KeepAlive, Method,
    };

    fn find_slice(haystack: &[u8], needle: &[u8], from: usize) -> Option<usize> {
        haystack[from..]
            .windows(needle.len())
            .position(|window| window == needle)
    }

    fn stabilize_date_header(payload: &mut [u8]) {
        let mut from = 0;

        while let Some(pos) = find_slice(payload, b"date", from) {
            payload[(from + pos)..(from + pos + 35)]
                .copy_from_slice(b"date: Thu, 01 Jan 1970 12:34:56 UTC");
            from += 35;
        }
    }

    fn ok_service(
    ) -> impl Service<Request, Response = Response<impl MessageBody>, Error = Error> {
        fn_service(|_req: Request| ready(Ok::<_, Error>(Response::ok())))
    }

    fn echo_path_service(
    ) -> impl Service<Request, Response = Response<impl MessageBody>, Error = Error> {
        fn_service(|req: Request| {
            let path = req.path().as_bytes();
            ready(Ok::<_, Error>(
                Response::ok().set_body(Bytes::copy_from_slice(path)),
            ))
        })
    }

    fn echo_payload_service() -> impl Service<Request, Response = Response<Bytes>, Error = Error>
    {
        fn_service(|mut req: Request| {
            Box::pin(async move {
                use futures_util::stream::StreamExt as _;

                let mut pl = req.take_payload();
                let mut body = BytesMut::new();
                while let Some(chunk) = pl.next().await {
                    body.extend_from_slice(chunk.unwrap().chunk())
                }

                Ok::<_, Error>(Response::ok().set_body(body.freeze()))
            })
        })
    }

    #[actix_rt::test]
    async fn test_req_parse_err() {
        lazy(|cx| {
            let buf = TestBuffer::new("GET /test HTTP/1\r\n\r\n");

            let services = HttpFlow::new(ok_service(), ExpectHandler, None);

            let h1 = Dispatcher::<_, _, _, _, UpgradeHandler>::new(
                buf,
                services,
                ServiceConfig::default(),
                None,
                OnConnectData::default(),
            );

            actix_rt::pin!(h1);

            match h1.as_mut().poll(cx) {
                Poll::Pending => panic!(),
                Poll::Ready(res) => assert!(res.is_err()),
            }

            if let DispatcherStateProj::Normal { inner } = h1.project().inner.project() {
                assert!(inner.flags.contains(Flags::READ_DISCONNECT));
                assert_eq!(
                    &inner.project().io.take().unwrap().write_buf[..26],
                    b"HTTP/1.1 400 Bad Request\r\n"
                );
            }
        })
        .await;
    }

    #[actix_rt::test]
    async fn test_pipelining() {
        lazy(|cx| {
            let buf = TestBuffer::new(
                "\
                GET /abcd HTTP/1.1\r\n\r\n\
                GET /def HTTP/1.1\r\n\r\n\
                ",
            );

            let cfg = ServiceConfig::new(KeepAlive::Disabled, 1, 1, false, None);

            let services = HttpFlow::new(echo_path_service(), ExpectHandler, None);

            let h1 = Dispatcher::<_, _, _, _, UpgradeHandler>::new(
                buf,
                services,
                cfg,
                None,
                OnConnectData::default(),
            );

            actix_rt::pin!(h1);

            assert!(matches!(&h1.inner, DispatcherState::Normal { .. }));

            match h1.as_mut().poll(cx) {
                Poll::Pending => panic!("first poll should not be pending"),
                Poll::Ready(res) => assert!(res.is_ok()),
            }

            // polls: initial => shutdown
            assert_eq!(h1.poll_count, 2);

            if let DispatcherStateProj::Normal { inner } = h1.project().inner.project() {
                let res = &mut inner.project().io.take().unwrap().write_buf[..];
                stabilize_date_header(res);

                let exp = b"\
                HTTP/1.1 200 OK\r\n\
                content-length: 5\r\n\
                connection: close\r\n\
                date: Thu, 01 Jan 1970 12:34:56 UTC\r\n\r\n\
                /abcd\
                HTTP/1.1 200 OK\r\n\
                content-length: 4\r\n\
                connection: close\r\n\
                date: Thu, 01 Jan 1970 12:34:56 UTC\r\n\r\n\
                /def\
                ";

                assert_eq!(res.to_vec(), exp.to_vec());
            }
        })
        .await;

        lazy(|cx| {
            let buf = TestBuffer::new(
                "\
                GET /abcd HTTP/1.1\r\n\r\n\
                GET /def HTTP/1\r\n\r\n\
                ",
            );

            let cfg = ServiceConfig::new(KeepAlive::Disabled, 1, 1, false, None);

            let services = HttpFlow::new(echo_path_service(), ExpectHandler, None);

            let h1 = Dispatcher::<_, _, _, _, UpgradeHandler>::new(
                buf,
                services,
                cfg,
                None,
                OnConnectData::default(),
            );

            actix_rt::pin!(h1);

            assert!(matches!(&h1.inner, DispatcherState::Normal { .. }));

            match h1.as_mut().poll(cx) {
                Poll::Pending => panic!("first poll should not be pending"),
                Poll::Ready(res) => assert!(res.is_err()),
            }

            // polls: initial => shutdown
            assert_eq!(h1.poll_count, 1);

            if let DispatcherStateProj::Normal { inner } = h1.project().inner.project() {
                let res = &mut inner.project().io.take().unwrap().write_buf[..];
                stabilize_date_header(res);

                let exp = b"\
                HTTP/1.1 200 OK\r\n\
                content-length: 5\r\n\
                connection: close\r\n\
                date: Thu, 01 Jan 1970 12:34:56 UTC\r\n\r\n\
                /abcd\
                HTTP/1.1 400 Bad Request\r\n\
                content-length: 0\r\n\
                connection: close\r\n\
                date: Thu, 01 Jan 1970 12:34:56 UTC\r\n\r\n\
                ";

                assert_eq!(res.to_vec(), exp.to_vec());
            }
        })
        .await;
    }

    #[actix_rt::test]
    async fn test_expect() {
        lazy(|cx| {
            let mut buf = TestSeqBuffer::empty();
            let cfg = ServiceConfig::new(KeepAlive::Disabled, 0, 0, false, None);

            let services = HttpFlow::new(echo_payload_service(), ExpectHandler, None);

            let h1 = Dispatcher::<_, _, _, _, UpgradeHandler>::new(
                buf.clone(),
                services,
                cfg,
                None,
                OnConnectData::default(),
            );

            buf.extend_read_buf(
                "\
                POST /upload HTTP/1.1\r\n\
                Content-Length: 5\r\n\
                Expect: 100-continue\r\n\
                \r\n\
                ",
            );

            actix_rt::pin!(h1);

            assert!(h1.as_mut().poll(cx).is_pending());
            assert!(matches!(&h1.inner, DispatcherState::Normal { .. }));

            // polls: manual
            assert_eq!(h1.poll_count, 1);
            eprintln!("poll count: {}", h1.poll_count);

            if let DispatcherState::Normal { ref inner } = h1.inner {
                let io = inner.io.as_ref().unwrap();
                let res = &io.write_buf()[..];
                assert_eq!(
                    str::from_utf8(res).unwrap(),
                    "HTTP/1.1 100 Continue\r\n\r\n"
                );
            }

            buf.extend_read_buf("12345");
            assert!(h1.as_mut().poll(cx).is_ready());

            // polls: manual manual shutdown
            assert_eq!(h1.poll_count, 3);

            if let DispatcherState::Normal { ref inner } = h1.inner {
                let io = inner.io.as_ref().unwrap();
                let mut res = (&io.write_buf()[..]).to_owned();
                stabilize_date_header(&mut res);

                assert_eq!(
                    str::from_utf8(&res).unwrap(),
                    "\
                    HTTP/1.1 100 Continue\r\n\
                    \r\n\
                    HTTP/1.1 200 OK\r\n\
                    content-length: 5\r\n\
                    connection: close\r\n\
                    date: Thu, 01 Jan 1970 12:34:56 UTC\r\n\
                    \r\n\
                    12345\
                    "
                );
            }
        })
        .await;
    }

    #[actix_rt::test]
    async fn test_eager_expect() {
        lazy(|cx| {
            let mut buf = TestSeqBuffer::empty();
            let cfg = ServiceConfig::new(KeepAlive::Disabled, 0, 0, false, None);

            let services = HttpFlow::new(echo_path_service(), ExpectHandler, None);

            let h1 = Dispatcher::<_, _, _, _, UpgradeHandler>::new(
                buf.clone(),
                services,
                cfg,
                None,
                OnConnectData::default(),
            );

            buf.extend_read_buf(
                "\
                POST /upload HTTP/1.1\r\n\
                Content-Length: 5\r\n\
                Expect: 100-continue\r\n\
                \r\n\
                ",
            );

            actix_rt::pin!(h1);

            assert!(h1.as_mut().poll(cx).is_ready());
            assert!(matches!(&h1.inner, DispatcherState::Normal { .. }));

            // polls: manual shutdown
            assert_eq!(h1.poll_count, 2);

            if let DispatcherState::Normal { ref inner } = h1.inner {
                let io = inner.io.as_ref().unwrap();
                let mut res = (&io.write_buf()[..]).to_owned();
                stabilize_date_header(&mut res);

                // Despite the content-length header and even though the request payload has not
                // been sent, this test expects a complete service response since the payload
                // is not used at all. The service passed to dispatcher is path echo and doesn't
                // consume payload bytes.
                assert_eq!(
                    str::from_utf8(&res).unwrap(),
                    "\
                    HTTP/1.1 100 Continue\r\n\
                    \r\n\
                    HTTP/1.1 200 OK\r\n\
                    content-length: 7\r\n\
                    connection: close\r\n\
                    date: Thu, 01 Jan 1970 12:34:56 UTC\r\n\
                    \r\n\
                    /upload\
                    "
                );
            }
        })
        .await;
    }

    #[actix_rt::test]
    async fn test_upgrade() {
        struct TestUpgrade;

        impl<T> Service<(Request, Framed<T, Codec>)> for TestUpgrade {
            type Response = ();
            type Error = Error;
            type Future = Ready<Result<Self::Response, Self::Error>>;

            actix_service::always_ready!();

            fn call(&self, (req, _framed): (Request, Framed<T, Codec>)) -> Self::Future {
                assert_eq!(req.method(), Method::GET);
                assert!(req.upgrade());
                assert_eq!(req.headers().get("upgrade").unwrap(), "websocket");
                ready(Ok(()))
            }
        }

        lazy(|cx| {
            let mut buf = TestSeqBuffer::empty();
            let cfg = ServiceConfig::new(KeepAlive::Disabled, 0, 0, false, None);

            let services = HttpFlow::new(ok_service(), ExpectHandler, Some(TestUpgrade));

            let h1 = Dispatcher::<_, _, _, _, TestUpgrade>::new(
                buf.clone(),
                services,
                cfg,
                None,
                OnConnectData::default(),
            );

            buf.extend_read_buf(
                "\
                GET /ws HTTP/1.1\r\n\
                Connection: Upgrade\r\n\
                Upgrade: websocket\r\n\
                \r\n\
                ",
            );

            actix_rt::pin!(h1);

            assert!(h1.as_mut().poll(cx).is_ready());
            assert!(matches!(&h1.inner, DispatcherState::Upgrade { .. }));

            // polls: manual shutdown
            assert_eq!(h1.poll_count, 2);
        })
        .await;
    }
}<|MERGE_RESOLUTION|>--- conflicted
+++ resolved
@@ -494,13 +494,9 @@
                             }
 
                             Poll::Ready(Some(Err(err))) => {
-<<<<<<< HEAD
-                                return Err(DispatchError::Service(
+                                return Err(DispatchError::Body(
                                     Error::new_body().with_cause(err).into(),
                                 ))
-=======
-                                return Err(DispatchError::Body(err.into()))
->>>>>>> 2cf27863
                             }
 
                             Poll::Pending => return Ok(PollResponse::DoNothing),
