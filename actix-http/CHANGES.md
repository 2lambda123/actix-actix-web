--- conflicted
+++ resolved
@@ -1,7 +1,6 @@
 # Changes
 
 ## Unreleased - 2021-xx-xx
-<<<<<<< HEAD
 ### Added
 - `impl Eq` for `header::ContentEncoding`. [#2501]
 - `impl Copy` for `QualityItem` where `T: Copy`. [#2501]
@@ -11,11 +10,9 @@
 ### Changed
 - `Quality::MIN` is now the smallest non-zero value. [#2501]
 - `QualityItem::min` has different semantics due to the `QualityItem::MIN` change. [#2501]
+- Minimum supported Rust version (MSRV) is now 1.54.
 
 [#2501]: https://github.com/actix/actix-web/pull/2501
-=======
-- Minimum supported Rust version (MSRV) is now 1.54.
->>>>>>> b7089245
 
 
 ## 3.0.0-beta.17 - 2021-12-27
