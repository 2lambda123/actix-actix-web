--- conflicted
+++ resolved
@@ -1,14 +1,15 @@
 # Changes
 
 ## Unreleased - 2021-xx-xx
+### Changes
+- `impl Eq` for `header::ContentEncoding`. [#2501]
+
+[#2501]: https://github.com/actix/actix-web/pull/2501
 
 
 ## 3.0.0-beta.17 - 2021-12-27
 ### Changes
 - `HeaderMap::get_all` now returns a `std::slice::Iter`. [#2527]
-<<<<<<< HEAD
-- `impl Eq` for `header::ContentEncoding`. [#2501]
-=======
 - `Payload` inner fields are now named. [#2545]
 - `impl Stream` for `Payload` no longer requires the `Stream` variant be `Unpin`. [#2545]
 - `impl Future` for `h1::SendResponse` no longer requires the body type be `Unpin`. [#2545]
@@ -17,9 +18,7 @@
 
 ### Removed
 - `h1::Payload::readany`. [#2545]
->>>>>>> 2b2de298
-
-[#2501]: https://github.com/actix/actix-web/pull/2501
+
 [#2527]: https://github.com/actix/actix-web/pull/2527
 [#2545]: https://github.com/actix/actix-web/pull/2545
 
