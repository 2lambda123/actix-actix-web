--- conflicted
+++ resolved
@@ -1,18 +1,14 @@
 # Changes
 
-<<<<<<< HEAD
-## [1.x.x] - 2020-01-x
+# [Unreleased]
 
 ### Changed
 
 * Update the `time` dependency to 0.2.3
-=======
-# [Unreleased]
 
 ### Fixed
 
 * Allow `SameSite=None` cookies to be sent in a response.
->>>>>>> c6fa007e
 
 ## [1.0.1] - 2019-12-20
 
