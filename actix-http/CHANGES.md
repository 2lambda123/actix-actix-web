# Changes

## Unreleased - 2022-xx-xx
### Added
- Implement `MessageBody` for `&mut B` where `B: MessageBody + Unpin`. [#2868]
- Implement `MessageBody` for `Pin<B>` where `B::Target: MessageBody`. [#2868]
<<<<<<< HEAD
- Automatic h2c detection via new service finalizer `HttpService::tcp_auto_h2c()`. [#2957]
=======
- `HeaderMap::retain()` [#2955].
- Header name constants in `header` module. [#2956]
  - `CROSS_ORIGIN_EMBEDDER_POLICY`
  - `CROSS_ORIGIN_OPENER_POLICY`
  - `PERMISSIONS_POLICY`
  - `X_FORWARDED_FOR`
  - `X_FORWARDED_HOST`
  - `X_FORWARDED_PROTO`
>>>>>>> fbd0e5dd

### Performance
- Improve overall performance of operations on `Extensions`. [#2890]

[#2868]: https://github.com/actix/actix-web/pull/2868
[#2890]: https://github.com/actix/actix-web/pull/2890
<<<<<<< HEAD
[#2957]: https://github.com/actix/actix-web/pull/2957
=======
[#2955]: https://github.com/actix/actix-web/pull/2955
[#2956]: https://github.com/actix/actix-web/pull/2956
>>>>>>> fbd0e5dd


## 3.2.2 - 2022-09-11
### Changed
- Minimum supported Rust version (MSRV) is now 1.59 due to transitive `time` dependency.

### Fixed
- Avoid possibility of dispatcher getting stuck while back-pressuring I/O. [#2369]

[#2369]: https://github.com/actix/actix-web/pull/2369


## 3.2.1 - 2022-07-02
### Fixed
- Fix parsing ambiguity in Transfer-Encoding and Content-Length headers for HTTP/1.0 requests. [#2794]

[#2794]: https://github.com/actix/actix-web/pull/2794


## 3.2.0 - 2022-06-30
### Changed
- Minimum supported Rust version (MSRV) is now 1.57 due to transitive `time` dependency.

### Fixed
- Websocket parser no longer throws endless overflow errors after receiving an oversized frame. [#2790]
- Retain previously set Vary headers when using compression encoder. [#2798]

[#2790]: https://github.com/actix/actix-web/pull/2790
[#2798]: https://github.com/actix/actix-web/pull/2798


## 3.1.0 - 2022-06-11
### Changed
- Minimum supported Rust version (MSRV) is now 1.56 due to transitive `hashbrown` dependency.

### Fixed
- Revert broken fix in [#2624] that caused erroneous 500 error responses. Temporarily re-introduces [#2357] bug. [#2779]

[#2624]: https://github.com/actix/actix-web/pull/2624
[#2357]: https://github.com/actix/actix-web/issues/2357
[#2779]: https://github.com/actix/actix-web/pull/2779


## 3.0.4 - 2022-03-09
### Fixed
- Document on docs.rs with `ws` feature enabled.


## 3.0.3 - 2022-03-08
### Fixed
- Allow spaces between header name and colon when parsing responses. [#2684]

[#2684]: https://github.com/actix/actix-web/pull/2684


## 3.0.2 - 2022-03-05
### Fixed
- Fix encoding camel-case header names with more than one hyphen. [#2683]

[#2683]: https://github.com/actix/actix-web/pull/2683


## 3.0.1 - 2022-03-04
- Fix panic in H1 dispatcher when pipelining is used with keep-alive. [#2678]

[#2678]: https://github.com/actix/actix-web/issues/2678

## 3.0.0 - 2022-02-25
### Dependencies
- Updated `actix-*` to Tokio v1-based versions. [#1813]
- Updated `bytes` to `1.0`. [#1813]
- Updated `h2` to `0.3`. [#1813]
- Updated `rustls` to `0.20.0`. [#2414]
- Updated `language-tags` to `0.3`.
- Updated `tokio` to `1`.

### Added
- Crate Features:
  - `ws`; disabled by default. [#2618]
  - `http2`; disabled by default. [#2618]
  - `compress-brotli`; disabled by default. [#2618]
  - `compress-gzip`; disabled by default. [#2618]
  - `compress-zstd`; disabled by default. [#2618]
- Functions:
  - `body::to_bytes` for async collecting message body into Bytes. [#2158]
- Traits:
  - `TryIntoHeaderPair`; allows using typed and untyped headers in the same methods. [#1869]
- Types:
  - `body::BoxBody`; a boxed message body with boxed errors. [#2183]
  - `body::EitherBody` enum. [#2468]
  - `body::None` struct. [#2468]
  - Re-export `http` crate's `Error` type as `error::HttpError`. [#2171]
- Variants:
  - `ContentEncoding::Zstd` along with . [#2244]
  - `Protocol::Http3` for future compatibility and also mark `#[non_exhaustive]`. [00ba8d55]
- Methods:
  - `ContentEncoding::to_header_value()`. [#2501]
  - `header::QualityItem::{max, min}()`. [#2486]
  - `header::QualityItem::zero()` that uses `Quality::ZERO`. [#2501]
  - `HeaderMap::drain()` as an efficient draining iterator. [#1964]
  - `HeaderMap::len_keys()` has the behavior of the old `len` method. [#1964]
  - `MessageBody::boxed` trait method for wrapping boxing types efficiently. [#2520]
  - `MessageBody::try_into_bytes` trait method, with default implementation, for optimizations on body types that complete in exactly one poll. [#2522]
  - `Request::conn_data()`. [#2491]
  - `Request::take_conn_data()`. [#2491]
  - `Request::take_req_data()`. [#2487]
  - `Response::{ok, bad_request, not_found, internal_server_error}()`. [#2159]
  - `Response::into_body()` that consumes response and returns body type. [#2201]
  - `Response::map_into_boxed_body()`. [#2468]
  - `ResponseBuilder::append_header()` method which allows using typed and untyped headers. [#1869]
  - `ResponseBuilder::insert_header()` method which allows using typed and untyped headers. [#1869]
  - `ResponseHead::set_camel_case_headers()`. [#2587]
  - `TestRequest::insert_header()` method which allows using typed and untyped headers. [#1869]
- Implementations:
  - Implement `Clone for ws::HandshakeError`. [#2468]
  - Implement `Clone` for `body::AnyBody<S> where S: Clone`. [#2448]
  - Implement `Clone` for `RequestHead`. [#2487]
  - Implement `Clone` for `ResponseHead`. [#2585]
  - Implement `Copy` for `QualityItem<T> where T: Copy`. [#2501]
  - Implement `Default` for `ContentEncoding`. [#1912]
  - Implement `Default` for `HttpServiceBuilder`. [#2611]
  - Implement `Default` for `KeepAlive`. [#2611]
  - Implement `Default` for `Response`. [#2201]
  - Implement `Default` for `ws::Codec`. [#1920]
  - Implement `Display` for `header::Quality`. [#2486]
  - Implement `Eq` for `header::ContentEncoding`. [#2501]
  - Implement `ExactSizeIterator` and `FusedIterator` for all `HeaderMap` iterators. [#2470]
  - Implement `From<Duration>` for `KeepAlive`. [#2611]
  - Implement `From<Option<Duration>>` for `KeepAlive`. [#2611]
  - Implement `From<Vec<u8>>` for `Response<Vec<u8>>`. [#2625]
  - Implement `FromStr` for `ContentEncoding`. [#1912]
  - Implement `Header` for `ContentEncoding`. [#1912]
  - Implement `IntoHeaderValue` for `ContentEncoding`. [#1912]
  - Implement `IntoIterator` for `HeaderMap`. [#1964]
  - Implement `MessageBody` for `bytestring::ByteString`. [#2468]
  - Implement `MessageBody` for `Pin<Box<T>> where T: MessageBody`. [#2152]
- Misc:
  - Re-export `StatusCode`, `Method`, `Version` and `Uri` at the crate root. [#2171]
  - Re-export `ContentEncoding` and `ConnectionType` at the crate root. [#2171]
  - `Quality::ZERO` associated constant equivalent to `q=0`. [#2501]
  - `header::Quality::{MAX, MIN}` associated constants equivalent to `q=1` and `q=0.001`, respectively. [#2486]
  - Timeout for canceling HTTP/2 server side connection handshake. Configurable with `ServiceConfig::client_timeout`; defaults to 5 seconds. [#2483]
  - `#[must_use]` for `ws::Codec` to prevent subtle bugs. [#1920]

### Changed
- Traits:
  - Rename `IntoHeaderValue => TryIntoHeaderValue`. [#2510]
  - `MessageBody` now has an associated `Error` type. [#2183]
- Types:
  - `Protocol` enum is now marked `#[non_exhaustive]`.
  - `error::DispatcherError` enum is now marked `#[non_exhaustive]`. [#2624]
  - `ContentEncoding` is now marked `#[non_exhaustive]`. [#2377]
  - Error enums are marked `#[non_exhaustive]`. [#2161]
  - Rename `PayloadStream` to `BoxedPayloadStream`. [#2545]
  - The body type parameter of `Response` no longer has a default. [#2152]
- Enum Variants:
  - Rename `ContentEncoding::{Br => Brotli}`. [#2501]
  - `Payload` inner fields are now named. [#2545]
  - `ws::Message::Text` now contains a `bytestring::ByteString`. [#1864]
- Methods:
  - Rename `ServiceConfig::{client_timer_expire => client_request_deadline}`. [#2611]
  - Rename `ServiceConfig::{client_disconnect_timer => client_disconnect_deadline}`. [#2611]
  - Rename `h1::Codec::{keepalive => keep_alive}`. [#2611]
  - Rename `h1::Codec::{keepalive_enabled => keep_alive_enabled}`. [#2611]
  - Rename `h1::ClientCodec::{keepalive => keep_alive}`. [#2611]
  - Rename `h1::ClientPayloadCodec::{keepalive => keep_alive}`. [#2611]
  - Rename `header::EntityTag::{weak => new_weak, strong => new_strong}`. [#2565]
  - Rename `TryIntoHeaderValue::{try_into => try_into_value}` to avoid ambiguity with std `TryInto` trait. [#1894]
  - Deadline methods in `ServiceConfig` now return `std::time::Instant`s instead of Tokio's wrapper type. [#2611]
  - Places in `Response` where `ResponseBody<B>` was received or returned now simply use `B`. [#2201]
  - `encoding::Encoder::response` now returns `AnyBody<Encoder<B>>`. [#2448]
  - `Extensions::insert` returns replaced item. [#1904]
  - `HeaderMap::get_all` now returns a `std::slice::Iter`. [#2527]
  - `HeaderMap::insert` now returns iterator of removed values. [#1964]
  - `HeaderMap::len` now returns number of values instead of number of keys. [#1964]
  - `HeaderMap::remove` now returns iterator of removed values. [#1964]
  - `ResponseBuilder::body(B)` now returns `Response<EitherBody<B>>`. [#2468]
  - `ResponseBuilder::content_type` now takes an `impl TryIntoHeaderValue` to support using typed `mime` types. [#1894]
  - `ResponseBuilder::finish()` now returns `Response<EitherBody<()>>`. [#2468]
  - `ResponseBuilder::json` now takes `impl Serialize`. [#2052]
  - `ResponseBuilder::message_body` now returns a `Result`. [#2201]∑
  - `ServiceConfig::keep_alive` now returns a `KeepAlive`. [#2611]
  - `ws::hash_key` now returns array. [#2035]
- Trait Implementations:
  - Implementation of `Stream` for `Payload` no longer requires the `Stream` variant be `Unpin`. [#2545]
  - Implementation of `Future` for `h1::SendResponse` no longer requires the body type be `Unpin`. [#2545]
  - Implementation of `Stream` for `encoding::Decoder` no longer requires the stream type be `Unpin`. [#2545]
  - Implementation of `From` for error types now return a `Response<BoxBody>`. [#2468]
- Misc:
  - `header` module is now public. [#2171]
  - `uri` module is now public. [#2171]
  - Request-local data container is no longer part of a `RequestHead`. Instead it is a distinct part of a `Request`. [#2487]
  - All error trait bounds in server service builders have changed from `Into<Error>` to `Into<Response<BoxBody>>`. [#2253]
  - All error trait bounds in message body and stream impls changed from `Into<Error>` to `Into<Box<dyn std::error::Error>>`. [#2253]
  - Guarantee ordering of `header::GetAll` iterator to be same as insertion order. [#2467]
  - Connection data set through the `on_connect_ext` callbacks is now accessible only from the new `Request::conn_data()` method. [#2491]
  - Brotli (de)compression support is now provided by the `brotli` crate. [#2538]
  - Minimum supported Rust version (MSRV) is now 1.54.

### Fixed
- A `Vary` header is now correctly sent along with compressed content. [#2501]
- HTTP/1.1 dispatcher correctly uses client request timeout. [#2611]
- Fixed issue where handlers that took payload but then dropped without reading it to EOF it would cause keep-alive connections to become stuck. [#2624]
- `ContentEncoding`'s `Identity` variant can now be parsed from a string. [#2501]
- `HttpServer::{listen_rustls(), bind_rustls()}` now honor the ALPN protocols in the configuration parameter. [#2226]
- Remove unnecessary `Into<Error>` bound on `Encoder` body types. [#2375]
- Remove unnecessary `Unpin` bound on `ResponseBuilder::streaming`. [#2253]
- `BodyStream` and `SizedStream` are no longer restricted to `Unpin` types. [#2152]
- Fixed slice creation pointing to potential uninitialized data on h1 encoder. [#2364]
- Fixed quality parse error in Accept-Encoding header. [#2344]

### Removed
- Crate Features:
  - `compress` feature. [#2065]
  - `cookies` feature. [#2065]
  - `trust-dns` feature. [#2425]
  - `actors` optional feature and trait implementation for `actix` types. [#1969]
- Functions:
  - `header::qitem` helper. Replaced with `header::QualityItem::max`. [#2486]
- Types:
  - `body::Body`; replaced with `EitherBody` and `BoxBody`. [#2468]
  - `body::ResponseBody`. [#2446]
  - `ConnectError::SslHandshakeError` and re-export of `HandshakeError`. Due to the removal of this type from `tokio-openssl` crate. OpenSSL handshake error now returns `ConnectError::SslError`. [#1813]
  - `error::Canceled` re-export. [#1994]
  - `error::Result` type alias. [#2201]
  - `error::BlockingError` [#2660]
  - `InternalError` and all the error types it constructed were moved up to `actix-web`. [#2215]
  - Typed HTTP headers; they have moved up to `actix-web`. [2094]
  - Re-export of `http` crate's `HeaderMap` types in addition to ours. [#2171]
- Enum Variants:
  - `body::BodySize::Empty`; an empty body can now only be represented as a `Sized(0)` variant. [#2446]
  - `ContentEncoding::Auto`. [#2501]
  - `EncoderError::Boxed`. [#2446]
- Methods:
  - `ContentEncoding::is_compression()`. [#2501]
  - `h1::Payload::readany()`. [#2545]
  - `HttpMessage::cookie[s]()` trait methods. [#2065]
  - `HttpServiceBuilder::new()`; use `default` instead. [#2611]
  - `on_connect` (previously deprecated) methods have been removed; use `on_connect_ext`. [#1857]
  - `Response::build_from()`. [#2159]
  - `Response::error()` [#2205]
  - `Response::take_body()` and old `Response::into_body()` method that casted body type. [#2201]
  - `Response`'s status code builders. [#2159]
  - `ResponseBuilder::{if_true, if_some}()` (previously deprecated). [#2148]
  - `ResponseBuilder::{set, set_header}()`; use `ResponseBuilder::insert_header()`. [#1869]
  - `ResponseBuilder::extensions[_mut]()`. [#2585]
  - `ResponseBuilder::header()`; use `ResponseBuilder::append_header()`. [#1869]
  - `ResponseBuilder::json()`. [#2148]
  - `ResponseBuilder::json2()`. [#1903]
  - `ResponseBuilder::streaming()`. [#2468]
  - `ResponseHead::extensions[_mut]()`. [#2585]
  - `ServiceConfig::{client_timer, keep_alive_timer}()`. [#2611]
  - `TestRequest::with_hdr()`; use `TestRequest::default().insert_header()`. [#1869]
  - `TestRequest::with_header()`; use `TestRequest::default().insert_header()`. [#1869]
- Trait implementations:
  - Implementation of `Copy` for `ws::Codec`. [#1920]
  - Implementation of `From<Option<usize>> for KeepAlive`; use `Duration`s instead. [#2611]
  - Implementation of `From<serde_json::Value>` for `Body`. [#2148]
  - Implementation of `From<usize> for KeepAlive`; use `Duration`s instead. [#2611]
  - Implementation of `Future` for `Response`. [#2201]
  - Implementation of `Future` for `ResponseBuilder`. [#2468]
  - Implementation of `Into<Error>` for `Response<Body>`. [#2215]
  - Implementation of `Into<Error>` for `ResponseBuilder`. [#2215]
  - Implementation of `ResponseError` for `actix_utils::timeout::TimeoutError`. [#2127]
  - Implementation of `ResponseError` for `CookieParseError`. [#2065]
  - Implementation of `TryFrom<u16>` for `header::Quality`. [#2486]
- Misc:
  - `http` module; most everything it contained is exported at the crate root. [#2488]
  - `cookies` module (re-export). [#2065]
  - `client` module. Connector types now live in `awc`. [#2425]
  - `error` field from `Response`. [#2205]
  - `downcast` and `downcast_get_type_id` macros. [#2291]
  - Down-casting for `MessageBody` types; use standard `Any` trait. [#2183]


[#1813]: https://github.com/actix/actix-web/pull/1813
[#1845]: https://github.com/actix/actix-web/pull/1845
[#1857]: https://github.com/actix/actix-web/pull/1857
[#1864]: https://github.com/actix/actix-web/pull/1864
[#1869]: https://github.com/actix/actix-web/pull/1869
[#1878]: https://github.com/actix/actix-web/pull/1878
[#1894]: https://github.com/actix/actix-web/pull/1894
[#1903]: https://github.com/actix/actix-web/pull/1903
[#1904]: https://github.com/actix/actix-web/pull/1904
[#1912]: https://github.com/actix/actix-web/pull/1912
[#1920]: https://github.com/actix/actix-web/pull/1920
[#1964]: https://github.com/actix/actix-web/pull/1964
[#1969]: https://github.com/actix/actix-web/pull/1969
[#1981]: https://github.com/actix/actix-web/pull/1981
[#1994]: https://github.com/actix/actix-web/pull/1994
[#2035]: https://github.com/actix/actix-web/pull/2035
[#2052]: https://github.com/actix/actix-web/pull/2052
[#2065]: https://github.com/actix/actix-web/pull/2065
[#2094]: https://github.com/actix/actix-web/pull/2094
[#2127]: https://github.com/actix/actix-web/pull/2127
[#2148]: https://github.com/actix/actix-web/pull/2148
[#2152]: https://github.com/actix/actix-web/pull/2152
[#2158]: https://github.com/actix/actix-web/pull/2158
[#2159]: https://github.com/actix/actix-web/pull/2159
[#2161]: https://github.com/actix/actix-web/pull/2161
[#2171]: https://github.com/actix/actix-web/pull/2171
[#2183]: https://github.com/actix/actix-web/pull/2183
[#2196]: https://github.com/actix/actix-web/pull/2196
[#2201]: https://github.com/actix/actix-web/pull/2201
[#2205]: https://github.com/actix/actix-web/pull/2205
[#2215]: https://github.com/actix/actix-web/pull/2215
[#2244]: https://github.com/actix/actix-web/pull/2244
[#2250]: https://github.com/actix/actix-web/pull/2250
[#2253]: https://github.com/actix/actix-web/pull/2253
[#2291]: https://github.com/actix/actix-web/pull/2291
[#2344]: https://github.com/actix/actix-web/pull/2344
[#2364]: https://github.com/actix/actix-web/pull/2364
[#2375]: https://github.com/actix/actix-web/pull/2375
[#2377]: https://github.com/actix/actix-web/pull/2377
[#2414]: https://github.com/actix/actix-web/pull/2414
[#2425]: https://github.com/actix/actix-web/pull/2425
[#2442]: https://github.com/actix/actix-web/pull/2442
[#2446]: https://github.com/actix/actix-web/pull/2446
[#2448]: https://github.com/actix/actix-web/pull/2448
[#2456]: https://github.com/actix/actix-web/pull/2456
[#2467]: https://github.com/actix/actix-web/pull/2467
[#2468]: https://github.com/actix/actix-web/pull/2468
[#2470]: https://github.com/actix/actix-web/pull/2470
[#2474]: https://github.com/actix/actix-web/pull/2474
[#2483]: https://github.com/actix/actix-web/pull/2483
[#2486]: https://github.com/actix/actix-web/pull/2486
[#2487]: https://github.com/actix/actix-web/pull/2487
[#2488]: https://github.com/actix/actix-web/pull/2488
[#2491]: https://github.com/actix/actix-web/pull/2491
[#2497]: https://github.com/actix/actix-web/pull/2497
[#2501]: https://github.com/actix/actix-web/pull/2501
[#2510]: https://github.com/actix/actix-web/pull/2510
[#2520]: https://github.com/actix/actix-web/pull/2520
[#2522]: https://github.com/actix/actix-web/pull/2522
[#2527]: https://github.com/actix/actix-web/pull/2527
[#2538]: https://github.com/actix/actix-web/pull/2538
[#2545]: https://github.com/actix/actix-web/pull/2545
[#2565]: https://github.com/actix/actix-web/pull/2565
[#2585]: https://github.com/actix/actix-web/pull/2585
[#2587]: https://github.com/actix/actix-web/pull/2587
[#2611]: https://github.com/actix/actix-web/pull/2611
[#2618]: https://github.com/actix/actix-web/pull/2618
[#2624]: https://github.com/actix/actix-web/pull/2624
[#2625]: https://github.com/actix/actix-web/pull/2625
[#2660]: https://github.com/actix/actix-web/pull/2660
[00ba8d55]: https://github.com/actix/actix-web/commit/00ba8d55492284581695d824648590715a8bd386


<details>
<summary>3.0.0 Pre-Releases</summary>

## 3.0.0-rc.4 - 2022-02-22
### Fixed
- Fix h1 dispatcher panic. [1ce58ecb]

[1ce58ecb]: https://github.com/actix/actix-web/commit/1ce58ecb305c60e51db06e6c913b7a1344e229ca


## 3.0.0-rc.3 - 2022-02-16
- No significant changes since `3.0.0-rc.2`.


## 3.0.0-rc.2 - 2022-02-08
### Added
- Implement `From<Vec<u8>>` for `Response<Vec<u8>>`. [#2625]

### Changed
- `error::DispatcherError` enum is now marked `#[non_exhaustive]`. [#2624]

### Fixed
- Issue where handlers that took payload but then dropped without reading it to EOF it would cause keep-alive connections to become stuck. [#2624]

[#2624]: https://github.com/actix/actix-web/pull/2624
[#2625]: https://github.com/actix/actix-web/pull/2625


## 3.0.0-rc.1 - 2022-01-31
### Added
- Implement `Default` for `KeepAlive`. [#2611]
- Implement `From<Duration>` for `KeepAlive`. [#2611]
- Implement `From<Option<Duration>>` for `KeepAlive`. [#2611]
- Implement `Default` for `HttpServiceBuilder`. [#2611]
- Crate `ws` feature flag, disabled by default. [#2618]
- Crate `http2` feature flag, disabled by default. [#2618]

### Changed
- Rename `ServiceConfig::{client_timer_expire => client_request_deadline}`. [#2611]
- Rename `ServiceConfig::{client_disconnect_timer => client_disconnect_deadline}`. [#2611]
- Deadline methods in `ServiceConfig` now return `std::time::Instant`s instead of Tokio's wrapper type. [#2611]
- Rename `h1::Codec::{keepalive => keep_alive}`. [#2611]
- Rename `h1::Codec::{keepalive_enabled => keep_alive_enabled}`. [#2611]
- Rename `h1::ClientCodec::{keepalive => keep_alive}`. [#2611]
- Rename `h1::ClientPayloadCodec::{keepalive => keep_alive}`. [#2611]
- `ServiceConfig::keep_alive` now returns a `KeepAlive`. [#2611]

### Fixed
- HTTP/1.1 dispatcher correctly uses client request timeout. [#2611]

### Removed
- `ServiceConfig::{client_timer, keep_alive_timer}`. [#2611]
- `impl From<usize> for KeepAlive`; use `Duration`s instead. [#2611]
- `impl From<Option<usize>> for KeepAlive`; use `Duration`s instead. [#2611]
- `HttpServiceBuilder::new`; use `default` instead. [#2611]

[#2611]: https://github.com/actix/actix-web/pull/2611
[#2618]: https://github.com/actix/actix-web/pull/2618


## 3.0.0-beta.19 - 2022-01-21
### Added
- Response headers can be sent as camel case using `res.head_mut().set_camel_case_headers(true)`. [#2587]
- `ResponseHead` now implements `Clone`. [#2585]

### Changed
- Brotli (de)compression support is now provided by the `brotli` crate. [#2538]

### Removed
- `ResponseHead::extensions[_mut]()`. [#2585]
- `ResponseBuilder::extensions[_mut]()`. [#2585]

[#2538]: https://github.com/actix/actix-web/pull/2538
[#2585]: https://github.com/actix/actix-web/pull/2585
[#2587]: https://github.com/actix/actix-web/pull/2587


## 3.0.0-beta.18 - 2022-01-04
### Added
- `impl Eq` for `header::ContentEncoding`. [#2501]
- `impl Copy` for `QualityItem` where `T: Copy`. [#2501]
- `Quality::ZERO` equivalent to `q=0`. [#2501]
- `QualityItem::zero` that uses `Quality::ZERO`. [#2501]
- `ContentEncoding::to_header_value()`. [#2501]

### Changed
- `Quality::MIN` is now the smallest non-zero value. [#2501]
- `QualityItem::min` semantics changed with `QualityItem::MIN`. [#2501]
- Rename `ContentEncoding::{Br => Brotli}`. [#2501]
- Rename `header::EntityTag::{weak => new_weak, strong => new_strong}`. [#2565]
- Minimum supported Rust version (MSRV) is now 1.54.

### Fixed
- `ContentEncoding::Identity` can now be parsed from a string. [#2501]
- A `Vary` header is now correctly sent along with compressed content. [#2501]

### Removed
- `ContentEncoding::Auto` variant. [#2501]
- `ContentEncoding::is_compression()`. [#2501]

[#2501]: https://github.com/actix/actix-web/pull/2501
[#2565]: https://github.com/actix/actix-web/pull/2565


## 3.0.0-beta.17 - 2021-12-27
### Changed
- `HeaderMap::get_all` now returns a `std::slice::Iter`. [#2527]
- `Payload` inner fields are now named. [#2545]
- `impl Stream` for `Payload` no longer requires the `Stream` variant be `Unpin`. [#2545]
- `impl Future` for `h1::SendResponse` no longer requires the body type be `Unpin`. [#2545]
- `impl Stream` for `encoding::Decoder` no longer requires the stream type be `Unpin`. [#2545]
- Rename `PayloadStream` to `BoxedPayloadStream`. [#2545]

### Removed
- `h1::Payload::readany`. [#2545]

[#2527]: https://github.com/actix/actix-web/pull/2527
[#2545]: https://github.com/actix/actix-web/pull/2545


## 3.0.0-beta.16 - 2021-12-17
### Added
- New method on `MessageBody` trait, `try_into_bytes`, with default implementation, for optimizations on body types that complete in exactly one poll. Replaces `is_complete_body` and `take_complete_body`. [#2522]

### Changed
- Rename trait `IntoHeaderPair => TryIntoHeaderPair`. [#2510]
- Rename `TryIntoHeaderPair::{try_into_header_pair => try_into_pair}`. [#2510]
- Rename trait `IntoHeaderValue => TryIntoHeaderValue`. [#2510]

### Removed
- `MessageBody::{is_complete_body,take_complete_body}`. [#2522]

[#2510]: https://github.com/actix/actix-web/pull/2510
[#2522]: https://github.com/actix/actix-web/pull/2522


## 3.0.0-beta.15 - 2021-12-11
### Added
- Add timeout for canceling HTTP/2 server side connection handshake. Default to 5 seconds. [#2483]
- HTTP/2 handshake timeout can be configured with `ServiceConfig::client_timeout`. [#2483]
- `Response::map_into_boxed_body`. [#2468]
- `body::EitherBody` enum. [#2468]
- `body::None` struct. [#2468]
- Impl `MessageBody` for `bytestring::ByteString`. [#2468]
- `impl Clone for ws::HandshakeError`. [#2468]
- `#[must_use]` for `ws::Codec` to prevent subtle bugs. [#1920]
- `impl Default ` for `ws::Codec`. [#1920]
- `header::QualityItem::{max, min}`. [#2486]
- `header::Quality::{MAX, MIN}`. [#2486]
- `impl Display` for `header::Quality`. [#2486]
- Connection data set through the `on_connect_ext` callbacks is now accessible only from the new `Request::conn_data()` method. [#2491]
- `Request::take_conn_data()`. [#2491]
- `Request::take_req_data()`. [#2487]
- `impl Clone` for `RequestHead`. [#2487]
- New methods on `MessageBody` trait, `is_complete_body` and `take_complete_body`, both with default implementations, for optimizations on body types that are done in exactly one poll/chunk. [#2497]
- New `boxed` method on `MessageBody` trait for wrapping body type. [#2520]

### Changed
- Rename `body::BoxBody::{from_body => new}`. [#2468]
- Body type for `Responses` returned from `Response::{new, ok, etc...}` is now `BoxBody`. [#2468]
- The `Error` associated type on `MessageBody` type now requires `impl Error` (or similar). [#2468]
- Error types using in service builders now require `Into<Response<BoxBody>>`. [#2468]
- `From` implementations on error types now return a `Response<BoxBody>`. [#2468]
- `ResponseBuilder::body(B)` now returns `Response<EitherBody<B>>`. [#2468]
- `ResponseBuilder::finish()` now returns `Response<EitherBody<()>>`. [#2468]

### Removed
- `ResponseBuilder::streaming`. [#2468]
- `impl Future` for `ResponseBuilder`. [#2468]
- Remove unnecessary `MessageBody` bound on types passed to `body::AnyBody::new`. [#2468]
- Move `body::AnyBody` to `awc`. Replaced with `EitherBody` and `BoxBody`. [#2468]
- `impl Copy` for `ws::Codec`. [#1920]
- `header::qitem` helper. Replaced with `header::QualityItem::max`. [#2486]
- `impl TryFrom<u16>` for `header::Quality`. [#2486]
- `http` module. Most everything it contained is exported at the crate root. [#2488]

[#2483]: https://github.com/actix/actix-web/pull/2483
[#2468]: https://github.com/actix/actix-web/pull/2468
[#1920]: https://github.com/actix/actix-web/pull/1920
[#2486]: https://github.com/actix/actix-web/pull/2486
[#2487]: https://github.com/actix/actix-web/pull/2487
[#2488]: https://github.com/actix/actix-web/pull/2488
[#2491]: https://github.com/actix/actix-web/pull/2491
[#2497]: https://github.com/actix/actix-web/pull/2497
[#2520]: https://github.com/actix/actix-web/pull/2520


## 3.0.0-beta.14 - 2021-11-30
### Changed
- Guarantee ordering of `header::GetAll` iterator to be same as insertion order. [#2467]
- Expose `header::map` module. [#2467]
- Implement `ExactSizeIterator` and `FusedIterator` for all `HeaderMap` iterators. [#2470]
- Update `actix-tls` to `3.0.0-rc.1`. [#2474]

[#2467]: https://github.com/actix/actix-web/pull/2467
[#2470]: https://github.com/actix/actix-web/pull/2470
[#2474]: https://github.com/actix/actix-web/pull/2474


## 3.0.0-beta.13 - 2021-11-22
### Added
- `body::AnyBody::empty` for quickly creating an empty body. [#2446]
- `body::AnyBody::none` for quickly creating a "none" body. [#2456]
- `impl Clone` for `body::AnyBody<S> where S: Clone`. [#2448]
- `body::AnyBody::into_boxed` for quickly converting to a type-erased, boxed body type. [#2448]

### Changed
- Rename `body::AnyBody::{Message => Body}`. [#2446]
- Rename `body::AnyBody::{from_message => new_boxed}`. [#2448]
- Rename `body::AnyBody::{from_slice => copy_from_slice}`. [#2448]
- Rename `body::{BoxAnyBody => BoxBody}`. [#2448]
- Change representation of `AnyBody` to include a type parameter in `Body` variant. Defaults to `BoxBody`. [#2448]
- `Encoder::response` now returns `AnyBody<Encoder<B>>`. [#2448]

### Removed
- `body::AnyBody::Empty`; an empty body can now only be represented as a zero-length `Bytes` variant. [#2446]
- `body::BodySize::Empty`; an empty body can now only be represented as a `Sized(0)` variant. [#2446]
- `EncoderError::Boxed`; it is no longer required. [#2446]
- `body::ResponseBody`; is function is replaced by the new `body::AnyBody` enum. [#2446]

[#2446]: https://github.com/actix/actix-web/pull/2446
[#2448]: https://github.com/actix/actix-web/pull/2448
[#2456]: https://github.com/actix/actix-web/pull/2456


## 3.0.0-beta.12 - 2021-11-15
### Changed
- Update `actix-server` to `2.0.0-beta.9`. [#2442]

### Removed
- `client` module. [#2425]
- `trust-dns` feature. [#2425]

[#2425]: https://github.com/actix/actix-web/pull/2425
[#2442]: https://github.com/actix/actix-web/pull/2442


## 3.0.0-beta.11 - 2021-10-20
### Changed
- Updated rustls to v0.20. [#2414]
- Minimum supported Rust version (MSRV) is now 1.52.

[#2414]: https://github.com/actix/actix-web/pull/2414


## 3.0.0-beta.10 - 2021-09-09
### Changed
- `ContentEncoding` is now marked `#[non_exhaustive]`. [#2377]
- Minimum supported Rust version (MSRV) is now 1.51.

### Fixed
- Remove slice creation pointing to potential uninitialized data on h1 encoder. [#2364]
- Remove `Into<Error>` bound on `Encoder` body types. [#2375]
- Fix quality parse error in Accept-Encoding header. [#2344]

[#2364]: https://github.com/actix/actix-web/pull/2364
[#2375]: https://github.com/actix/actix-web/pull/2375
[#2344]: https://github.com/actix/actix-web/pull/2344
[#2377]: https://github.com/actix/actix-web/pull/2377


## 3.0.0-beta.9 - 2021-08-09
### Fixed
- Potential HTTP request smuggling vulnerabilities. [RUSTSEC-2021-0081](https://github.com/rustsec/advisory-db/pull/977)


## 3.0.0-beta.8 - 2021-06-26
### Changed
- Change compression algorithm features flags. [#2250]

### Removed
- `downcast` and `downcast_get_type_id` macros. [#2291]

[#2291]: https://github.com/actix/actix-web/pull/2291
[#2250]: https://github.com/actix/actix-web/pull/2250


## 3.0.0-beta.7 - 2021-06-17
### Added
- Alias `body::Body` as `body::AnyBody`. [#2215]
- `BoxAnyBody`: a boxed message body with boxed errors. [#2183]
- Re-export `http` crate's `Error` type as `error::HttpError`. [#2171]
- Re-export `StatusCode`, `Method`, `Version` and `Uri` at the crate root. [#2171]
- Re-export `ContentEncoding` and `ConnectionType` at the crate root. [#2171]
- `Response::into_body` that consumes response and returns body type. [#2201]
- `impl Default` for `Response`. [#2201]
- Add zstd support for `ContentEncoding`. [#2244]

### Changed
- The `MessageBody` trait now has an associated `Error` type. [#2183]
- All error trait bounds in server service builders have changed from `Into<Error>` to `Into<Response<AnyBody>>`. [#2253]
- All error trait bounds in message body and stream impls changed from `Into<Error>` to `Into<Box<dyn std::error::Error>>`. [#2253]
- Places in `Response` where `ResponseBody<B>` was received or returned now simply use `B`. [#2201]
- `header` mod is now public. [#2171]
- `uri` mod is now public. [#2171]
- Update `language-tags` to `0.3`.
- Reduce the level from `error` to `debug` for the log line that is emitted when a `500 Internal Server Error` is built using `HttpResponse::from_error`. [#2201]
- `ResponseBuilder::message_body` now returns a `Result`. [#2201]
- Remove `Unpin` bound on `ResponseBuilder::streaming`. [#2253]
- `HttpServer::{listen_rustls(), bind_rustls()}` now honor the ALPN protocols in the configuation parameter. [#2226]

### Removed
- Stop re-exporting `http` crate's `HeaderMap` types in addition to ours. [#2171]
- Down-casting for `MessageBody` types. [#2183]
- `error::Result` alias. [#2201]
- Error field from `Response` and `Response::error`. [#2205]
- `impl Future` for `Response`. [#2201]
- `Response::take_body` and old `Response::into_body` method that casted body type. [#2201]
- `InternalError` and all the error types it constructed. [#2215]
- Conversion (`impl Into`) of `Response<Body>` and `ResponseBuilder` to `Error`. [#2215]

[#2171]: https://github.com/actix/actix-web/pull/2171
[#2183]: https://github.com/actix/actix-web/pull/2183
[#2196]: https://github.com/actix/actix-web/pull/2196
[#2201]: https://github.com/actix/actix-web/pull/2201
[#2205]: https://github.com/actix/actix-web/pull/2205
[#2215]: https://github.com/actix/actix-web/pull/2215
[#2253]: https://github.com/actix/actix-web/pull/2253
[#2244]: https://github.com/actix/actix-web/pull/2244



## 3.0.0-beta.6 - 2021-04-17
### Added
- `impl<T: MessageBody> MessageBody for Pin<Box<T>>`. [#2152]
- `Response::{ok, bad_request, not_found, internal_server_error}`. [#2159]
- Helper `body::to_bytes` for async collecting message body into Bytes. [#2158]

### Changed
- The type parameter of `Response` no longer has a default. [#2152]
- The `Message` variant of `body::Body` is now `Pin<Box<dyn MessageBody>>`. [#2152]
- `BodyStream` and `SizedStream` are no longer restricted to Unpin types. [#2152]
- Error enum types are marked `#[non_exhaustive]`. [#2161]

### Removed
- `cookies` feature flag. [#2065]
- Top-level `cookies` mod (re-export). [#2065]
- `HttpMessage` trait loses the `cookies` and `cookie` methods. [#2065]
- `impl ResponseError for CookieParseError`. [#2065]
- Deprecated methods on `ResponseBuilder`: `if_true`, `if_some`. [#2148]
- `ResponseBuilder::json`. [#2148]
- `ResponseBuilder::{set_header, header}`. [#2148]
- `impl From<serde_json::Value> for Body`. [#2148]
- `Response::build_from`. [#2159]
- Most of the status code builders on `Response`. [#2159]

[#2065]: https://github.com/actix/actix-web/pull/2065
[#2148]: https://github.com/actix/actix-web/pull/2148
[#2152]: https://github.com/actix/actix-web/pull/2152
[#2159]: https://github.com/actix/actix-web/pull/2159
[#2158]: https://github.com/actix/actix-web/pull/2158
[#2161]: https://github.com/actix/actix-web/pull/2161


## 3.0.0-beta.5 - 2021-04-02
### Added
- `client::Connector::handshake_timeout` method for customizing TLS connection handshake timeout. [#2081]
- `client::ConnectorService` as `client::Connector::finish` method's return type [#2081]
- `client::ConnectionIo` trait alias [#2081]

### Changed
- `client::Connector` type now only have one generic type for `actix_service::Service`. [#2063]

### Removed
- Common typed HTTP headers were moved to actix-web. [2094]
- `ResponseError` impl for `actix_utils::timeout::TimeoutError`. [#2127]

[#2063]: https://github.com/actix/actix-web/pull/2063
[#2081]: https://github.com/actix/actix-web/pull/2081
[#2094]: https://github.com/actix/actix-web/pull/2094
[#2127]: https://github.com/actix/actix-web/pull/2127


## 3.0.0-beta.4 - 2021-03-08
### Changed
- Feature `cookies` is now optional and disabled by default. [#1981]
- `ws::hash_key` now returns array. [#2035]
- `ResponseBuilder::json` now takes `impl Serialize`. [#2052]

### Removed
- Re-export of `futures_channel::oneshot::Canceled` is removed from `error` mod. [#1994]
- `ResponseError` impl for `futures_channel::oneshot::Canceled` is removed. [#1994]

[#1981]: https://github.com/actix/actix-web/pull/1981
[#1994]: https://github.com/actix/actix-web/pull/1994
[#2035]: https://github.com/actix/actix-web/pull/2035
[#2052]: https://github.com/actix/actix-web/pull/2052


## 3.0.0-beta.3 - 2021-02-10
- No notable changes.


## 3.0.0-beta.2 - 2021-02-10
### Added
- `TryIntoHeaderPair` trait that allows using typed and untyped headers in the same methods. [#1869]
- `ResponseBuilder::insert_header` method which allows using typed headers. [#1869]
- `ResponseBuilder::append_header` method which allows using typed headers. [#1869]
- `TestRequest::insert_header` method which allows using typed headers. [#1869]
- `ContentEncoding` implements all necessary header traits. [#1912]
- `HeaderMap::len_keys` has the behavior of the old `len` method. [#1964]
- `HeaderMap::drain` as an efficient draining iterator. [#1964]
- Implement `IntoIterator` for owned `HeaderMap`. [#1964]
- `trust-dns` optional feature to enable `trust-dns-resolver` as client dns resolver. [#1969]

### Changed
- `ResponseBuilder::content_type` now takes an `impl TryIntoHeaderValue` to support using typed
  `mime` types. [#1894]
- Renamed `TryIntoHeaderValue::{try_into => try_into_value}` to avoid ambiguity with std
  `TryInto` trait. [#1894]
- `Extensions::insert` returns Option of replaced item. [#1904]
- Remove `HttpResponseBuilder::json2()`. [#1903]
- Enable `HttpResponseBuilder::json()` to receive data by value and reference. [#1903]
- `client::error::ConnectError` Resolver variant contains `Box<dyn std::error::Error>` type. [#1905]
- `client::ConnectorConfig` default timeout changed to 5 seconds. [#1905]
- Simplify `BlockingError` type to a unit struct. It's now only triggered when blocking thread pool
  is dead. [#1957]
- `HeaderMap::len` now returns number of values instead of number of keys. [#1964]
- `HeaderMap::insert` now returns iterator of removed values. [#1964]
- `HeaderMap::remove` now returns iterator of removed values. [#1964]

### Removed
- `ResponseBuilder::set`; use `ResponseBuilder::insert_header`. [#1869]
- `ResponseBuilder::set_header`; use `ResponseBuilder::insert_header`. [#1869]
- `ResponseBuilder::header`; use `ResponseBuilder::append_header`. [#1869]
- `TestRequest::with_hdr`; use `TestRequest::default().insert_header()`. [#1869]
- `TestRequest::with_header`; use `TestRequest::default().insert_header()`. [#1869]
- `actors` optional feature. [#1969]
- `ResponseError` impl for `actix::MailboxError`. [#1969]

### Documentation
- Vastly improve docs and add examples for `HeaderMap`. [#1964]

[#1869]: https://github.com/actix/actix-web/pull/1869
[#1894]: https://github.com/actix/actix-web/pull/1894
[#1903]: https://github.com/actix/actix-web/pull/1903
[#1904]: https://github.com/actix/actix-web/pull/1904
[#1905]: https://github.com/actix/actix-web/pull/1905
[#1912]: https://github.com/actix/actix-web/pull/1912
[#1957]: https://github.com/actix/actix-web/pull/1957
[#1964]: https://github.com/actix/actix-web/pull/1964
[#1969]: https://github.com/actix/actix-web/pull/1969


## 3.0.0-beta.1 - 2021-01-07
### Added
- Add `Http3` to `Protocol` enum for future compatibility and also mark `#[non_exhaustive]`.

### Changed
- Update `actix-*` dependencies to tokio `1.0` based versions. [#1813]
- Bumped `rand` to `0.8`.
- Update `bytes` to `1.0`. [#1813]
- Update `h2` to `0.3`. [#1813]
- The `ws::Message::Text` enum variant now contains a `bytestring::ByteString`. [#1864]

### Removed
- Deprecated `on_connect` methods have been removed. Prefer the new
  `on_connect_ext` technique. [#1857]
- Remove `ResponseError` impl for `actix::actors::resolver::ResolverError`
  due to deprecate of resolver actor. [#1813]
- Remove `ConnectError::SslHandshakeError` and re-export of `HandshakeError`.
  due to the removal of this type from `tokio-openssl` crate. openssl handshake
  error would return as `ConnectError::SslError`. [#1813]
- Remove `actix-threadpool` dependency. Use `actix_rt::task::spawn_blocking`.
  Due to this change `actix_threadpool::BlockingError` type is moved into
  `actix_http::error` module. [#1878]

[#1813]: https://github.com/actix/actix-web/pull/1813
[#1857]: https://github.com/actix/actix-web/pull/1857
[#1864]: https://github.com/actix/actix-web/pull/1864
[#1878]: https://github.com/actix/actix-web/pull/1878

</details>


## 2.2.2 - 2022-01-21
### Changed
- Migrate to `brotli` crate. [ad7e3c06]

[ad7e3c06]: https://github.com/actix/actix-web/commit/ad7e3c06


## 2.2.1 - 2021-08-09
### Fixed
- Potential HTTP request smuggling vulnerabilities. [RUSTSEC-2021-0081](https://github.com/rustsec/advisory-db/pull/977)


## 2.2.0 - 2020-11-25
### Added
- HttpResponse builders for 1xx status codes. [#1768]
- `Accept::mime_precedence` and `Accept::mime_preference`. [#1793]
- `TryFrom<u16>` and `TryFrom<f32>` for `http::header::Quality`. [#1797]

### Fixed
- Started dropping `transfer-encoding: chunked` and `Content-Length` for 1XX and 204 responses. [#1767]

### Changed
- Upgrade `serde_urlencoded` to `0.7`. [#1773]

[#1773]: https://github.com/actix/actix-web/pull/1773
[#1767]: https://github.com/actix/actix-web/pull/1767
[#1768]: https://github.com/actix/actix-web/pull/1768
[#1793]: https://github.com/actix/actix-web/pull/1793
[#1797]: https://github.com/actix/actix-web/pull/1797


## 2.1.0 - 2020-10-30
### Added
- Added more flexible `on_connect_ext` methods for on-connect handling. [#1754]

### Changed
- Upgrade `base64` to `0.13`. [#1744]
- Upgrade `pin-project` to `1.0`. [#1733]
- Deprecate `ResponseBuilder::{if_some, if_true}`. [#1760]

[#1760]: https://github.com/actix/actix-web/pull/1760
[#1754]: https://github.com/actix/actix-web/pull/1754
[#1733]: https://github.com/actix/actix-web/pull/1733
[#1744]: https://github.com/actix/actix-web/pull/1744


## 2.0.0 - 2020-09-11
- No significant changes from `2.0.0-beta.4`.


## 2.0.0-beta.4 - 2020-09-09
### Changed
- Update actix-codec and actix-utils dependencies.
- Update actix-connect and actix-tls dependencies.


## 2.0.0-beta.3 - 2020-08-14
### Fixed
- Memory leak of `client::pool::ConnectorPoolSupport`. [#1626]

[#1626]: https://github.com/actix/actix-web/pull/1626


## 2.0.0-beta.2 - 2020-07-21
### Fixed
- Potential UB in h1 decoder using uninitialized memory. [#1614]

### Changed
- Fix illegal chunked encoding. [#1615]

[#1614]: https://github.com/actix/actix-web/pull/1614
[#1615]: https://github.com/actix/actix-web/pull/1615


## 2.0.0-beta.1 - 2020-07-11
### Changed
- Migrate cookie handling to `cookie` crate. [#1558]
- Update `sha-1` to 0.9. [#1586]
- Fix leak in client pool. [#1580]
- MSRV is now 1.41.1.

[#1558]: https://github.com/actix/actix-web/pull/1558
[#1586]: https://github.com/actix/actix-web/pull/1586
[#1580]: https://github.com/actix/actix-web/pull/1580


## 2.0.0-alpha.4 - 2020-05-21
### Changed
- Bump minimum supported Rust version to 1.40
- content_length function is removed, and you can set Content-Length by calling
  no_chunking function [#1439]
- `BodySize::Sized64` variant has been removed. `BodySize::Sized` now receives a
  `u64` instead of a `usize`.
- Update `base64` dependency to 0.12

### Fixed
- Support parsing of `SameSite=None` [#1503]

[#1439]: https://github.com/actix/actix-web/pull/1439
[#1503]: https://github.com/actix/actix-web/pull/1503


## 2.0.0-alpha.3 - 2020-05-08
### Fixed
- Correct spelling of ConnectError::Unresolved [#1487]
- Fix a mistake in the encoding of websocket continuation messages wherein
  Item::FirstText and Item::FirstBinary are each encoded as the other.

### Changed
- Implement `std::error::Error` for our custom errors [#1422]
- Remove `failure` support for `ResponseError` since that crate
  will be deprecated in the near future.

[#1422]: https://github.com/actix/actix-web/pull/1422
[#1487]: https://github.com/actix/actix-web/pull/1487


## 2.0.0-alpha.2 - 2020-03-07
### Changed
- Update `actix-connect` and `actix-tls` dependency to 2.0.0-alpha.1. [#1395]
- Change default initial window size and connection window size for HTTP2 to 2MB and 1MB
  respectively to improve download speed for awc when downloading large objects. [#1394]
- client::Connector accepts initial_window_size and initial_connection_window_size
  HTTP2 configuration. [#1394]
- client::Connector allowing to set max_http_version to limit HTTP version to be used. [#1394]

[#1394]: https://github.com/actix/actix-web/pull/1394
[#1395]: https://github.com/actix/actix-web/pull/1395


## 2.0.0-alpha.1 - 2020-02-27
### Changed
- Update the `time` dependency to 0.2.7.
- Moved actors messages support from actix crate, enabled with feature `actors`.
- Breaking change: trait MessageBody requires Unpin and accepting `Pin<&mut Self>` instead of
  `&mut self` in the poll_next().
- MessageBody is not implemented for &'static [u8] anymore.

### Fixed
- Allow `SameSite=None` cookies to be sent in a response.


## 1.0.1 - 2019-12-20
### Fixed
- Poll upgrade service's readiness from HTTP service handlers
- Replace brotli with brotli2 #1224


## 1.0.0 - 2019-12-13
### Added
- Add websockets continuation frame support

### Changed
- Replace `flate2-xxx` features with `compress`


## 1.0.0-alpha.5 - 2019-12-09
### Fixed
- Check `Upgrade` service readiness before calling it
- Fix buffer remaining capacity calculation

### Changed
- Websockets: Ping and Pong should have binary data #1049


## 1.0.0-alpha.4 - 2019-12-08
### Added
- Add impl ResponseBuilder for Error

### Changed
- Use rust based brotli compression library

## 1.0.0-alpha.3 - 2019-12-07
### Changed
- Migrate to tokio 0.2
- Migrate to `std::future`


## 0.2.11 - 2019-11-06
### Added
- Add support for serde_json::Value to be passed as argument to ResponseBuilder.body()
- Add an additional `filename*` param in the `Content-Disposition` header of
  `actix_files::NamedFile` to be more compatible. (#1151)
- Allow to use `std::convert::Infallible` as `actix_http::error::Error`

### Fixed
- To be compatible with non-English error responses, `ResponseError` rendered with `text/plain;
  charset=utf-8` header [#1118]

[#1878]: https://github.com/actix/actix-web/pull/1878


## 0.2.10 - 2019-09-11
### Added
- Add support for sending HTTP requests with `Rc<RequestHead>` in addition to sending HTTP requests
  with `RequestHead`

### Fixed
- h2 will use error response #1080
- on_connect result isn't added to request extensions for http2 requests #1009


## 0.2.9 - 2019-08-13
### Changed
- Dropped the `byteorder`-dependency in favor of `stdlib`-implementation
- Update percent-encoding to 2.1
- Update serde_urlencoded to 0.6.1

### Fixed
- Fixed a panic in the HTTP2 handshake in client HTTP requests (#1031)


## 0.2.8 - 2019-08-01
### Added
- Add `rustls` support
- Add `Clone` impl for `HeaderMap`

### Fixed
- awc client panic #1016
- Invalid response with compression middleware enabled, but compression-related features
  disabled #997


## 0.2.7 - 2019-07-18
### Added
- Add support for downcasting response errors #986


## 0.2.6 - 2019-07-17
### Changed
- Replace `ClonableService` with local copy
- Upgrade `rand` dependency version to 0.7


## 0.2.5 - 2019-06-28
### Added
- Add `on-connect` callback, `HttpServiceBuilder::on_connect()` #946

### Changed
- Use `encoding_rs` crate instead of unmaintained `encoding` crate
- Add `Copy` and `Clone` impls for `ws::Codec`


## 0.2.4 - 2019-06-16
### Fixed
- Do not compress NoContent (204) responses #918


## 0.2.3 - 2019-06-02
### Added
- Debug impl for ResponseBuilder
- From SizedStream and BodyStream for Body

### Changed
- SizedStream uses u64


## 0.2.2 - 2019-05-29
### Fixed
- Parse incoming stream before closing stream on disconnect #868


## 0.2.1 - 2019-05-25
### Fixed
- Handle socket read disconnect


## 0.2.0 - 2019-05-12
### Changed
- Update actix-service to 0.4
- Expect and upgrade services accept `ServerConfig` config.

### Deleted
- `OneRequest` service


## 0.1.5 - 2019-05-04
### Fixed
- Clean up response extensions in response pool #817


## 0.1.4 - 2019-04-24
### Added
- Allow to render h1 request headers in `Camel-Case`

### Fixed
- Read until eof for http/1.0 responses #771


## 0.1.3 - 2019-04-23
### Fixed
- Fix http client pool management
- Fix http client wait queue management #794


## 0.1.2 - 2019-04-23
### Fixed
- Fix BorrowMutError panic in client connector #793


## 0.1.1 - 2019-04-19
### Changed
- Cookie::max_age() accepts value in seconds
- Cookie::max_age_time() accepts value in time::Duration
- Allow to specify server address for client connector


## 0.1.0 - 2019-04-16
### Added
- Expose peer addr via `Request::peer_addr()` and `RequestHead::peer_addr`

### Changed
- `actix_http::encoding` always available
- use trust-dns-resolver 0.11.0


## 0.1.0-alpha.5 - 2019-04-12
### Added
- Allow to use custom service for upgrade requests
- Added `h1::SendResponse` future.

### Changed
- MessageBody::length() renamed to MessageBody::size() for consistency
- ws handshake verification functions take RequestHead instead of Request


## 0.1.0-alpha.4 - 2019-04-08
### Added
- Allow to use custom `Expect` handler
- Add minimal `std::error::Error` impl for `Error`

### Changed
- Export IntoHeaderValue
- Render error and return as response body
- Use thread pool for response body compression

### Deleted
- Removed PayloadBuffer


## 0.1.0-alpha.3 - 2019-04-02
### Added
- Warn when an unsealed private cookie isn't valid UTF-8

### Fixed
- Rust 1.31.0 compatibility
- Preallocate read buffer for h1 codec
- Detect socket disconnection during protocol selection


## 0.1.0-alpha.2 - 2019-03-29
### Added
- Added ws::Message::Nop, no-op websockets message

### Changed
- Do not use thread pool for decompression if chunk size is smaller than 2048.


## 0.1.0-alpha.1 - 2019-03-28
- Initial impl<|MERGE_RESOLUTION|>--- conflicted
+++ resolved
@@ -4,9 +4,7 @@
 ### Added
 - Implement `MessageBody` for `&mut B` where `B: MessageBody + Unpin`. [#2868]
 - Implement `MessageBody` for `Pin<B>` where `B::Target: MessageBody`. [#2868]
-<<<<<<< HEAD
 - Automatic h2c detection via new service finalizer `HttpService::tcp_auto_h2c()`. [#2957]
-=======
 - `HeaderMap::retain()` [#2955].
 - Header name constants in `header` module. [#2956]
   - `CROSS_ORIGIN_EMBEDDER_POLICY`
@@ -15,19 +13,15 @@
   - `X_FORWARDED_FOR`
   - `X_FORWARDED_HOST`
   - `X_FORWARDED_PROTO`
->>>>>>> fbd0e5dd
 
 ### Performance
 - Improve overall performance of operations on `Extensions`. [#2890]
 
 [#2868]: https://github.com/actix/actix-web/pull/2868
 [#2890]: https://github.com/actix/actix-web/pull/2890
-<<<<<<< HEAD
 [#2957]: https://github.com/actix/actix-web/pull/2957
-=======
 [#2955]: https://github.com/actix/actix-web/pull/2955
 [#2956]: https://github.com/actix/actix-web/pull/2956
->>>>>>> fbd0e5dd
 
 
 ## 3.2.2 - 2022-09-11
